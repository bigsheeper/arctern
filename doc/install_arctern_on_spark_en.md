--- conflicted
+++ resolved
@@ -1,180 +1,176 @@
-# Installation Guide
-
-This topic introduces how to install Arctern in Spark.
-
-## TOC
-
-<!-- TOC -->
-- [Prerequisites](#prerequisites)
-- [Installing dependencies](#installing-dependencies)
-- [Setting up Arctern Conda environment](#setting-up-arctern-conda-environment)
-- [Installing Arctern](#installing-arctern)
-- [Validating installation](#validating-installation)
-- [Configure Python path for Spark](#configure-python-path-for-spark)
-- [Test sample file](#test-sample-file)
-- [Uninstalling Arctern](#uninstalling-arctern)
-- [FAQ](#faq)
-    - [Support for Spark](#support-for-spark)
-<!-- /TOC -->
-<<<<<<< HEAD
-## Prerequisites
-=======
-
-## Prerequisites
-
->>>>>>> cb8fcce3
-- CPU version
-
-| Component     | Version              |
-| -------- | ----------------- |
-| Operating system | Ubuntu LTS 18.04  |
-| Conda    | Miniconda Python3 |
-| Spark    | 3.0               |
-
-- GPU version
-
-| Component          | Version              |
-| ------------- | ----------------- |
-| Operating system     | Ubuntu LTS 18.04  |
-| Conda         | Miniconda Python3 |
-| Spark         | 3.0               |
-| CUDA          | 10.0              |
-| Nvidia driver | 4.30              |
-
-## Installing dependencies
-
-- CPU version
-
-  Use the following command to install dependencies for Arctern CPU version:
-
-    ```bash
-    $ sudo apt install libgl-dev libosmesa6-dev libglu1-mesa-dev
-    ```
-
-- GPU version
-
-    Use the following command to install dependencies for Arctern GPU version:
-
-    ```bash
-    $ sudo apt install libgl1-mesa-dev libegl1-mesa-dev
-    ```
-
-## Setting up Arctern Conda environment
-
-Use the following command to set up Arctern Conda environment:
-
-```bash
-$ conda create -n arctern
-```
-
-After the environment is created, you can use `conda env list` to check all Conda environments. The result should include the Arctern environment.
-
-```bash
-conda environments:
-base         ...
-arctern      ...
-...
-```
-
-Enter Arctern environment:
-
-```
-$ conda activate arctern
-```
-
-**Note: The following steps must be performed in the Arctern environment**
-
-## Installing Arctern
-
-- CPU version
-
-  Use the following command to install Arctern CPU version:
-
-    ```shell
-    $ conda install -y -q -n arctern -c conda-forge -c arctern-dev arctern-spark
-    ```
-
-- GPU version
-
-  Use the following command to install Arctern CPU version:
-
-    ```shell
-    $ conda install -y -q -n arctern -c conda-forge -c arctern-dev/label/cuda10.0 libarctern
-    $ conda install -y -q -n arctern -c conda-forge -c arctern-dev arctern arctern-spark
-    ```
-
-## Validating installation
-
-In Python, import `arctern` and `arctern_pyspark` to validate whether the installation is successful.
-
-```python
-Python 3.7.6 | packaged by conda-forge | (default, Jan 29 2020, 14:55:04)
-[GCC 7.3.0] on linux
-Type "help", "copyright", "credits" or "license" for more information.
->>> import arctern
->>> import arctern_pyspark
-```
-
-## Configure Python path for Spark
-
-Add the following content to `conf/spark-env.sh`. `[path/to/your/conda]` is the installation path of Conda.
-
-```bash
-export PYSPARK_PYTHON=[path/to/your/conda]/envs/arctern/bin/python
-export GDAL_DATA=[path/to/your/conda]/envs/arctern/share/gdal
-export PROJ_LIB=[path/to/your/conda]/envs/arctern/share/proj
-```
-
-Check whether PySpark uses the Python path determined by `$PYSPARK_PYTHON`. `[path/to/your/spark]` is the installation path of Spark.
-
-```python
-[path/to/your/spark]/bin/pyspark
->>> import sys
->>> print(sys.prefix)
-[path/to/your/conda]/envs/arctern
-```
-
-## Test sample file
-
-Download test file.
-
-```bash
-wget https://raw.githubusercontent.com/zilliztech/arctern/conda/spark/pyspark/examples/gis/spark_udf_ex.py
-```
-
-Use the following command to submit Spark task. `[path/to/]spark_udf_ex.py` is the path of the test file.
-
-```bash
-# local mode
-$ [path/to/your/spark]/bin/spark-submit [path/to/]spark_udf_ex.py
-
-# standalone mode
-$ [path/to/your/spark]/bin/spark-submit --master [spark service address] [path/to/]spark_udf_ex.py
-
-# hadoop/yarn mode
-$ [path/to/your/spark]/bin/spark-submit --master yarn [path/to/]spark_udf_ex.py
-```
-
-## Uninstalling Arctern
-
-Use the following command to uninstall Arctern.
-
-```shell
-$ conda uninstall -n arctern libarctern arctern arctern-spark
-```
-
-## FAQ
-
-### Support for Spark
-
-Arctern can run in any mode of Spark. You must complete the following tasks for each host that runs Spark.
-
-- Set up Conda environment
-- Arctern Install Arctern
-- Configure Spark environment variables
-
-If Spark runs at `standalone` cluster mode, the Spark environment of the host that submit tasks must be consistent with the Spark environment of the cluster by:
-
-- The absolute installation path of `spark` must be the same as each host in the cluster
-- The absolute installation path of `conda` must be the same as each host in the cluster
-- The name of the virtual environment must be the same as each host in the cluster
+# Installation Guide
+
+This topic introduces how to install Arctern in Spark.
+
+## TOC
+
+<!-- TOC -->
+- [Prerequisites](#prerequisites)
+- [Installing dependencies](#installing-dependencies)
+- [Setting up Arctern Conda environment](#setting-up-arctern-conda-environment)
+- [Installing Arctern](#installing-arctern)
+- [Validating installation](#validating-installation)
+- [Configure Python path for Spark](#configure-python-path-for-spark)
+- [Test sample file](#test-sample-file)
+- [Uninstalling Arctern](#uninstalling-arctern)
+- [FAQ](#faq)
+    - [Support for Spark](#support-for-spark)
+<!-- /TOC -->
+
+## Prerequisites
+
+- CPU version
+
+| Component     | Version              |
+| -------- | ----------------- |
+| Operating system | Ubuntu LTS 18.04  |
+| Conda    | Miniconda Python3 |
+| Spark    | 3.0               |
+
+- GPU version
+
+| Component          | Version              |
+| ------------- | ----------------- |
+| Operating system     | Ubuntu LTS 18.04  |
+| Conda         | Miniconda Python3 |
+| Spark         | 3.0               |
+| CUDA          | 10.0              |
+| Nvidia driver | 4.30              |
+
+## Installing dependencies
+
+- CPU version
+
+  Use the following command to install dependencies for Arctern CPU version:
+
+    ```bash
+    $ sudo apt install libgl-dev libosmesa6-dev libglu1-mesa-dev
+    ```
+
+- GPU version
+
+    Use the following command to install dependencies for Arctern GPU version:
+
+    ```bash
+    $ sudo apt install libgl1-mesa-dev libegl1-mesa-dev
+    ```
+
+## Setting up Arctern Conda environment
+
+Use the following command to set up Arctern Conda environment:
+
+```bash
+$ conda create -n arctern
+```
+
+After the environment is created, you can use `conda env list` to check all Conda environments. The result should include the Arctern environment.
+
+```bash
+conda environments:
+base         ...
+arctern      ...
+...
+```
+
+Enter Arctern environment:
+
+```
+$ conda activate arctern
+```
+
+**Note: The following steps must be performed in the Arctern environment**
+
+## Installing Arctern
+
+- CPU version
+
+  Use the following command to install Arctern CPU version:
+
+    ```shell
+    $ conda install -y -q -n arctern -c conda-forge -c arctern-dev arctern-spark
+    ```
+
+- GPU version
+
+  Use the following command to install Arctern CPU version:
+
+    ```shell
+    $ conda install -y -q -n arctern -c conda-forge -c arctern-dev/label/cuda10.0 libarctern
+    $ conda install -y -q -n arctern -c conda-forge -c arctern-dev arctern arctern-spark
+    ```
+
+## Validating installation
+
+In Python, import `arctern` and `arctern_pyspark` to validate whether the installation is successful.
+
+```python
+Python 3.7.6 | packaged by conda-forge | (default, Jan 29 2020, 14:55:04)
+[GCC 7.3.0] on linux
+Type "help", "copyright", "credits" or "license" for more information.
+>>> import arctern
+>>> import arctern_pyspark
+```
+
+## Configure Python path for Spark
+
+Add the following content to `conf/spark-env.sh`. `[path/to/your/conda]` is the installation path of Conda.
+
+```bash
+export PYSPARK_PYTHON=[path/to/your/conda]/envs/arctern/bin/python
+export GDAL_DATA=[path/to/your/conda]/envs/arctern/share/gdal
+export PROJ_LIB=[path/to/your/conda]/envs/arctern/share/proj
+```
+
+Check whether PySpark uses the Python path determined by `$PYSPARK_PYTHON`. `[path/to/your/spark]` is the installation path of Spark.
+
+```python
+[path/to/your/spark]/bin/pyspark
+>>> import sys
+>>> print(sys.prefix)
+[path/to/your/conda]/envs/arctern
+```
+
+## Test sample file
+
+Download test file.
+
+```bash
+wget https://raw.githubusercontent.com/zilliztech/arctern/conda/spark/pyspark/examples/gis/spark_udf_ex.py
+```
+
+Use the following command to submit Spark task. `[path/to/]spark_udf_ex.py` is the path of the test file.
+
+```bash
+# local mode
+$ [path/to/your/spark]/bin/spark-submit [path/to/]spark_udf_ex.py
+
+# standalone mode
+$ [path/to/your/spark]/bin/spark-submit --master [spark service address] [path/to/]spark_udf_ex.py
+
+# hadoop/yarn mode
+$ [path/to/your/spark]/bin/spark-submit --master yarn [path/to/]spark_udf_ex.py
+```
+
+## Uninstalling Arctern
+
+Use the following command to uninstall Arctern.
+
+```shell
+$ conda uninstall -n arctern libarctern arctern arctern-spark
+```
+
+## FAQ
+
+### Support for Spark
+
+Arctern can run in any mode of Spark. You must complete the following tasks for each host that runs Spark.
+
+- Set up Conda environment
+- Arctern Install Arctern
+- Configure Spark environment variables
+
+If Spark runs at `standalone` cluster mode, the Spark environment of the host that submit tasks must be consistent with the Spark environment of the cluster by:
+
+- The absolute installation path of `spark` must be the same as each host in the cluster
+- The absolute installation path of `conda` must be the same as each host in the cluster
+- The name of the virtual environment must be the same as each host in the cluster