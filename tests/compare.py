--- conflicted
+++ resolved
@@ -120,10 +120,6 @@
 EPOCH_SURFACE = 1e-2
 # EPOCH_CURVE_RELATIVE = 2e-4
 # EPOCH_SURFACE_RELATIVE = 3e-6
-<<<<<<< HEAD
-
-=======
->>>>>>> f73791d4
 EPOCH_CURVE_RELATIVE = 1e-1
 EPOCH_SURFACE_RELATIVE = 1e-1
 
@@ -490,12 +486,12 @@
     # r = compare_results('/tmp/arctern_results/run_test_st_transform.csv', './expected/results/st_transform.out')
     # r = compare_results('/tmp/arctern_results/run_test_st_transform1.csv', './expected/results/st_transform1.out')
     # r = compare_results(('run_test_st_distance_curve', ''), '/tmp/arctern_results/run_test_st_distance_curve.csv', './expected/results/st_distance_curve.out')
-    r = compare_results(('run_test_st_curvetoline', ''), '/tmp/arctern_results/run_test_st_curvetoline.csv', './expected/results/st_curvetoline.out')
+    # r = compare_results(('run_test_st_curvetoline', ''), '/tmp/arctern_results/run_test_st_curvetoline.csv', './expected/results/st_curvetoline.out')
     # r = compare_results('/tmp/arctern_results/run_test_st_geometrytype.json', './expected/results/st_geometrytype.out')
-    exit(0)
+    # exit(0)
 
     compare_all()
-    assert True == compare_one([14,geo1],[14,geo2])
+    # assert True == compare_one([14,geo1],[14,geo2])
     # assert False == compare_one([15,geo1],[15,geo3])
-    assert True == compare_one([16,geo4],[16,geo5])
+    # assert True == compare_one([16,geo4],[16,geo5])
     # assert False == compare_one([17,geo4],[17,geo6])