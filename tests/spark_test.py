# Copyright (C) 2019-2020 Zilliz. All rights reserved.
#
# Licensed under the Apache License, Version 2.0 (the "License");
# you may not use this file except in compliance with the License.
# You may obtain a copy of the License at
#
#     http://www.apache.org/licenses/LICENSE-2.0
#
# Unless required by applicable law or agreed to in writing, software
# distributed under the License is distributed on an "AS IS" BASIS,
# WITHOUT WARRANTIES OR CONDITIONS OF ANY KIND, either express or implied.
# See the License for the specific language governing permissions and
# limitations under the License.

from pyspark.sql import SparkSession
# from zilliz_pyspark import register_funcs
from arctern_pyspark import register_funcs
from pyspark.sql.types import *
from pyspark.sql.functions import col

import random
import shutil
import os
import json


base_dir = './data/'

def clear_result_dir(dir_name):
    try:
        shutil.rmtree(dir_name)
    except IOError:
        # print('IO error happened while deal with dir: %s' % dir_name)   
        pass
        

def get_data(base_dir, fname):
    return os.path.join(base_dir, fname)

def read_data(spark, base_dir, data):
    ext = os.path.splitext(data)[1][1:]
    if ext == 'json':
        return spark.read.json(get_data(base_dir, data)).cache()
    elif ext == 'csv':
        # return spark.read.csv(get_data(base_dir, data)).cache()
        return spark.read.format('csv').options(header='true', sep='|').load(get_data(base_dir, data)).cache()

def to_txt(file_dir, df):
    df.write.text(file_dir)

def to_json(file_dir, df):
    tmp = '/tmp'
    # df.write.csv(os.path.join(tmp, file_dir))
    df.write.json(os.path.join(tmp, file_dir))

def get_test_config(config_file):
    with open(config_file, 'r') as f:
        configs = json.load(f)
    return configs

# ------------------------------------ test part ------------------------------------
def run_test_st_point(spark):
    # ***********************************************
    # generate st_point_udf from json data loaded
    # ***********************************************

    data = "points.csv"
    table_name = 'test_points'
    sql = "select st_point_udf(x_float, y_float) from test_points"
    
    df = read_data(spark, base_dir, data)
    df = df.withColumn("x_float", col("x").cast("double")).withColumn("y_float", col("y").cast("double"))
    df.printSchema()
    df.show()
    df.createOrReplaceTempView(table_name)
    
    rs = spark.sql(sql).cache()
    rs.printSchema()
    rs.show()
    to_json("results/%s" % table_name, rs)

def run_test_envelope_aggr_1(spark):
    
    data = "envelope_aggr.csv"
    table_name = 'test_envelope_aggr_1'
    sql = "select st_envelope_aggr_udf(geos) as my_envelope from test_envelope_aggr_1"
    
    df = read_data(spark, base_dir, data)
    df.show()
    df.createOrReplaceTempView(table_name)
    
    rs = spark.sql(sql).cache()
    rs.printSchema()
    rs.show()
    to_json("results/%s" % table_name, rs)

def run_test_envelope_aggr_2(spark):
    
    data = "points.csv"
    table_name = 'envelope_aggr_2'
    sql = "select st_envelope_aggr_udf(arealandmark) from (select st_point_udf(x_float, y_float) as arealandmark from envelope_aggr_2)"
    
    df = read_data(spark, base_dir, data)
    df = df.withColumn("x_float", col("x").cast("double")).withColumn("y_float", col("y").cast("double"))
    df.show()
    df.createOrReplaceTempView(table_name)
    
    rs = spark.sql(sql).cache()
    rs.printSchema()
    rs.show()
    to_json("results/%s" % table_name, rs)
    
def run_test_st_isvalid_1(spark):
    
    data = "isvalid.csv"
    table_name = 'test_isvalid'
    sql = "select st_isvalid_udf(geos) as is_valid from test_isvalid"

    df = read_data(spark, base_dir, data)
    df.printSchema()
    df.show()
    df.createOrReplaceTempView(table_name)
    
    rs = spark.sql(sql).cache()
    rs.printSchema()
    rs.show()
    to_json("results/%s" % table_name, rs)
    

# def run_test_st_isvalid_2(spark):
    
#     data = "points.csv"
#     table_name = 'points_df'
#     sql = "select st_isvalid_udf(null)"

#     try:
#         rs = spark.sql(sql).cache()
#     except Exception as e:
#         print(str(e))

def run_test_union_aggr_1(spark):
    data = 'polygonfromenvelope.json'
    table_name = 'test_union_aggr_1'
    sql = "select st_union_aggr_udf(myshape) as union_aggr from (select st_polygonfromenvelope_udf(a,c,b,d) as myshape from test_union_aggr_1)"

    df = read_data(spark, base_dir, data)
    df.show()
    df.printSchema()
    df.createOrReplaceTempView(table_name)

    rs = spark.sql(sql).cache()
    rs.printSchema()
    rs.show()
    to_json("results/%s" % table_name, rs)

def run_test_union_aggr_2(spark):
    data = 'union_aggr.csv'
    table_name = 'test_union_aggr_2'
    sql = "select st_union_aggr_udf(geos) as union_aggr from test_union_aggr_2"

    df = read_data(spark, base_dir, data)
    df.show()
    df.printSchema()
    df.createOrReplaceTempView(table_name)

    rs = spark.sql(sql).cache()
    rs.printSchema()
    rs.show()
    to_json("results/%s" % table_name, rs)

def run_test_st_intersection(spark):

    data = "intersection.csv"
    table_name = 'test_intersection'
    sql = "select st_intersection_udf(left, right) from test_intersection"
    
    df = read_data(spark, base_dir, data)
    df.printSchema()
    df.show()
    df.createOrReplaceTempView(table_name)
    
    rs = spark.sql(sql).cache()
    rs.printSchema()
    rs.show()
    to_json("results/%s" % table_name, rs)

def run_test_st_convexhull(spark):
    data = "convexhull.csv"
    table_name = 'test_convexhull'
    sql = "select ST_convexhull_UDF(geos) as geos from test_convexhull"
    
    df = read_data(spark, base_dir, data)
    df.printSchema()
    df.show()
    df.createOrReplaceTempView(table_name)
    
    rs = spark.sql(sql).cache()
    rs.printSchema()
    rs.show()
    to_json("results/%s" % table_name, rs)

def run_test_st_convexhull2(spark):
    # this test is to test convexhull's result is curve, which not support in postgis, we need to convert arctern result to basic types, then compare
    data = "convexhull2.csv"
    table_name = 'test_convexhull2'
    sql = "select st_curvetoline_udf(ST_convexhull_UDF(geos)) as geos from test_convexhull2"
    
    df = read_data(spark, base_dir, data)
    df.printSchema()
    df.show()
    df.createOrReplaceTempView(table_name)
    
    rs = spark.sql(sql).cache()
    rs.printSchema()
    rs.show()
    to_json("results/%s" % table_name, rs)

def run_test_st_buffer(spark):
    data = "buffer.csv"
    table_name = 'test_buffer'
    sql = "select st_buffer_udf(geos, distance) as geos from test_buffer"
    
    df = read_data(spark, base_dir, data)
    df = df.withColumn("distance", col("distance").cast("double"))
    df.printSchema()
    df.show()
    df.createOrReplaceTempView(table_name)
    
    rs = spark.sql(sql).cache()
    rs.printSchema()
    rs.show()
    to_json("results/%s" % table_name, rs)

def run_test_st_envelope(spark):
    data = "envelope.csv"
    table_name = 'test_envelope'
    sql = "select st_envelope_udf(geos) as geos from test_envelope"
    
    df = read_data(spark, base_dir, data)
    df.printSchema()
    df.show()
    df.createOrReplaceTempView(table_name)
    
    rs = spark.sql(sql).cache()
    rs.printSchema()
    rs.show()
    to_json("results/%s" % table_name, rs)

def run_test_st_centroid(spark):
    data = "centroid.csv"
    table_name = 'test_centroid'
    sql = "select st_centroid_udf(geos) as my_centroid from test_centroid"
    
    df = read_data(spark, base_dir, data)
    df.printSchema()
    df.show()
    df.createOrReplaceTempView(table_name)
    
    rs = spark.sql(sql).cache()
    rs.printSchema()
    rs.show()
    to_json("results/%s" % table_name, rs)

def run_test_st_length(spark):
    data = "length.csv"
    table_name = 'test_length'
    sql = "select st_length_udf(geos) as my_length from test_length"
    
    df = read_data(spark, base_dir, data)
    df.printSchema()
    df.show()
    df.createOrReplaceTempView(table_name)
    
    rs = spark.sql(sql).cache()
    rs.printSchema()
    rs.show()
    to_json("results/%s" % table_name, rs)

def run_test_st_area(spark):
    data = "area.csv"
    table_name = 'test_area'
    sql = "select st_area_udf(geos) as my_area from test_area"
    
    df = read_data(spark, base_dir, data)
    df.printSchema()
    df.show()
    df.createOrReplaceTempView(table_name)
    
    rs = spark.sql(sql).cache()
    rs.printSchema()
    rs.show()
    to_json("results/%s" % table_name, rs)

def run_test_st_distance(spark):
    data = "distance.csv"
    table_name = 'test_distance'
    sql = "select st_distance_udf(left, right) as my_distance from test_distance"
    
    df = read_data(spark, base_dir, data)
    df.printSchema()
    df.show()
    df.createOrReplaceTempView(table_name)
    
    rs = spark.sql(sql).cache()
    rs.printSchema()
    rs.show()
    to_json("results/%s" % table_name, rs)

def run_test_st_issimple(spark):
    data = "issimple.csv"
    table_name = 'test_issimple'
    sql = "select st_issimple_udf(geos) from test_issimple"
    
    df = read_data(spark, base_dir, data)
    df.printSchema()
    df.show()
    df.createOrReplaceTempView(table_name)
    
    rs = spark.sql(sql).cache()
    rs.printSchema()
    rs.show()
    to_json("results/%s" % table_name, rs)

def run_test_st_npoints(spark):
    data = "npoints.csv"
    table_name = 'test_npoints'
    sql = "select st_npoints_udf(geos) as my_npoints from test_npoints"
    
    df = read_data(spark, base_dir, data)
    df.printSchema()
    df.show()
    df.createOrReplaceTempView(table_name)
    
    rs = spark.sql(sql).cache()
    rs.printSchema()
    rs.show()
    to_json("results/%s" % table_name, rs)

def run_test_st_geometrytype(spark):
    data = "geom.csv"
    table_name = 'test_gt'
    sql = "select st_geometrytype_udf(geos) as geos from test_gt"
    
    df = read_data(spark, base_dir, data)
    df.printSchema()
    df.show()
    df.createOrReplaceTempView(table_name)
    
    rs = spark.sql(sql).cache()
    rs.printSchema()
    rs.show()

    to_json("results/%s" % table_name, rs)

def run_test_st_transform(spark):
    data = "transform.csv"
    table_name = 'test_transform'
    sql = "select st_transform_udf(geos, 'epsg:4326', 'epsg:3857') as geos from test_transform"
    
    df = read_data(spark, base_dir, data)
    df.printSchema()
    df.show()
    df.createOrReplaceTempView(table_name)
    
    rs = spark.sql(sql).cache()
    rs.printSchema()
    rs.show()
    
    to_json("results/%s" % table_name, rs)

def run_test_st_intersects(spark):
    
    data = "intersects.csv"
    table_name = 'test_intersects'
    sql = "select st_intersects_udf(left, right) as geos from test_intersects"
    
    df = read_data(spark, base_dir, data)
    df.printSchema()
    df.show()
    df.createOrReplaceTempView(table_name)
    
    rs = spark.sql(sql).cache()
    rs.printSchema()
    rs.show()
    to_json("results/%s" % table_name, rs)

def run_test_st_contains(spark):
    
    data = "contains.csv"
    table_name = 'test_contains'
    sql = "select st_contains_udf(left, right) as geos from test_contains"
    
    df = read_data(spark, base_dir, data)
    df.printSchema()
    df.show()
    df.createOrReplaceTempView(table_name)
    
    rs = spark.sql(sql).cache()
    rs.printSchema()
    rs.show()
    to_json("results/%s" % table_name, rs)

def run_test_st_within(spark):
    
    data = "within.csv"
    table_name = 'test_within'
    sql = "select st_within_udf(left, right) as geos from test_within"
    
    df = read_data(spark, base_dir, data)
    df.printSchema()
    df.show()
    df.createOrReplaceTempView(table_name)
    
    rs = spark.sql(sql).cache()
    rs.printSchema()
    rs.show()
    to_json("results/%s" % table_name, rs)

def run_test_st_equals_1(spark):
    
    data = "equals.csv"
    table_name = 'test_equals'
    sql = "select st_equals_udf(left, right) as geos from test_equals"
    
    df = read_data(spark, base_dir, data)
    df.printSchema()
    df.show()
    df.createOrReplaceTempView(table_name)
    
    rs = spark.sql(sql).cache()
    rs.printSchema()
    rs.show()
    to_json("results/%s" % table_name, rs)

def run_test_st_equals_2(spark):
    
    data = "equals2.csv"
    table_name = 'test_equals_2'
    sql = "select st_equals_udf(st_envelope_udf(left), right) as geos from test_equals_2"
    
    df = read_data(spark, base_dir, data)
    df.printSchema()
    df.show()
    df.createOrReplaceTempView(table_name)
    
    rs = spark.sql(sql).cache()
    rs.printSchema()
    rs.show()
    to_json("results/%s" % table_name, rs)

def run_test_st_crosses(spark):
    
    data = "crosses.csv"
    table_name = 'test_crosses'
    sql = "select st_crosses_udf(left, right) as geos from test_crosses"
    
    df = read_data(spark, base_dir, data)
    df.printSchema()
    df.show()
    df.createOrReplaceTempView(table_name)
    
    rs = spark.sql(sql).cache()
    rs.printSchema()
    rs.show()
    to_json("results/%s" % table_name, rs)

def run_test_st_overlaps(spark):
    
    data = "overlaps.csv"
    table_name = 'test_overlaps'
    sql = "select st_overlaps_udf(left, right) as geos from test_overlaps"
    
    df = read_data(spark, base_dir, data)
    df.printSchema()
    df.show()
    df.createOrReplaceTempView(table_name)
    
    rs = spark.sql(sql).cache()
    rs.printSchema()
    rs.show()
    to_json("results/%s" % table_name, rs)

def run_test_st_touches(spark):
    
    data = "touches.csv"
    table_name = 'test_touches'
    sql = "select st_touches_udf(left, right) as geos from test_touches"
    
    df = read_data(spark, base_dir, data)
    df.printSchema()
    df.show()
    df.createOrReplaceTempView(table_name)
    
    rs = spark.sql(sql).cache()
    rs.printSchema()
    rs.show()
    to_json("results/%s" % table_name, rs)

def run_test_st_makevalid(spark):
    data = "makevalid.csv"
    table_name = 'test_makevalid'
    sql = "select st_makevalid_udf(geos) as geos from test_makevalid"
    
    df = read_data(spark, base_dir, data)
    df.printSchema()
    df.show()
    df.createOrReplaceTempView(table_name)
    
    rs = spark.sql(sql).cache()
    rs.printSchema()
    rs.show()
    to_json("results/%s" % table_name, rs)

def run_test_st_polygonfromenvelope(spark):
    data = "polygonfromenvelope.json"
    table_name = 'test_polygonfromenvelope'
    sql = "select st_polygonfromenvelope_udf(a, c, b, d) as geos from test_polygonfromenvelope"
    
    df = read_data(spark, base_dir, data)
    df.printSchema()
    df.show()
    df.createOrReplaceTempView(table_name)
    
    rs = spark.sql(sql).cache()
    rs.printSchema()
    rs.show()
    to_json("results/%s" % table_name, rs)

def run_test_st_simplifypreservetopology(spark):
    data = "simplifypreservetopology.csv"
    table_name = 'test_simplifypreservetopology'
    sql = "select st_simplifypreservetopology_udf(geos, 10) as geos from test_simplifypreservetopology"
    
    df = read_data(spark, base_dir, data)
    df.printSchema()
    df.show()
    df.createOrReplaceTempView(table_name)
    
    rs = spark.sql(sql).cache()
    rs.printSchema()
    rs.show()
    to_json("results/%s" % table_name, rs)

def run_test_st_curvetoline(spark):
    data = "curvetoline.csv"
    table_name = 'test_curvetoline'
    sql = "select st_curvetoline_udf(geos) as geos from test_curvetoline"
    
    df = read_data(spark, base_dir, data)
    df.printSchema()
    df.show()
    df.createOrReplaceTempView(table_name)
    
    rs = spark.sql(sql).cache()
    rs.printSchema()
    rs.show()
    to_json("results/%s" % table_name, rs)

def run_test_st_geomfromgeojson(spark):

    data = "geojson.csv"
    table_name = 'test_geomfromjson'
    sql = "select st_geomfromgeojson_udf(geos) as geos from test_geomfromjson"
    
    df = read_data(spark, base_dir, data)
    df.printSchema()
    df.show()
    df.createOrReplaceTempView(table_name)
    
    rs = spark.sql(sql).cache()
    rs.printSchema()
    rs.show()
    to_json("results/%s" % table_name, rs)

def run_test_st_geomfromgeojson2(spark):
    # this test is only test that arctern can handle empty geojsons, which postgis cannot, do not need to compare with postgis
    data = "geojson2.csv"
    table_name = 'test_geomfromjson2'
    sql = "select st_geomfromgeojson_udf(geos) as geos from test_geomfromjson2"
    
    df = read_data(spark, base_dir, data)
    df.printSchema()
    df.show()
    df.createOrReplaceTempView(table_name)
    
    rs = spark.sql(sql).cache()
    rs.printSchema()
    rs.show()
    to_json("results/%s" % table_name, rs)

def run_test_ST_PrecisionReduce(spark):
    pass

def run_test_ST_HausdorffDistance(spark):
    pass

# def run_test(spark, config):
#     print('================= Run from config =================')
#     data = config['data']
#     table_name = config['table_name']
#     sql = config['sql']
#     print(data)
#     print(table_name)
#     print(sql)
#     df = read_data(spark, base_dir, data)
#     df.show()
#     df.createOrReplaceTempView(table_name)
#     rs = spark.sql(sql).cache()
#     # to_txt("results/%s" % table_name, df)

import inspect
import sys

if __name__ == "__main__":

    # url = '192.168.1.65'
    url = 'local'
    spark_session = SparkSession.builder.appName("Python zgis sample").master(url).getOrCreate()
    spark_session.conf.set("spark.sql.execution.arrow.pyspark.enabled", "true")

    clear_result_dir('/tmp/results')
    register_funcs(spark_session)
    
    # confs = get_test_config('test.csv')
    # for c in confs:
    #     run_test(spark_session, c)

    run_test_st_geomfromgeojson(spark_session)
    run_test_st_geomfromgeojson2(spark_session)
    run_test_st_curvetoline(spark_session)
    run_test_st_point(spark_session)
    run_test_envelope_aggr_1(spark_session)
    run_test_envelope_aggr_2(spark_session)
    run_test_union_aggr_1(spark_session)
    run_test_union_aggr_2(spark_session)
    run_test_st_isvalid_1(spark_session)
    run_test_st_intersection(spark_session)
    run_test_st_convexhull(spark_session)
    run_test_st_convexhull2(spark_session)
    run_test_st_buffer(spark_session)
<<<<<<< HEAD
<<<<<<< HEAD
=======
>>>>>>> d1201f84
    run_test_st_envelope(spark_session)
    run_test_st_centroid(spark_session)
    run_test_st_length(spark_session)
    run_test_st_area(spark_session)
<<<<<<< HEAD
<<<<<<< HEAD
    # run_test_st_distance(spark_session)
    run_test_st_issimple(spark_session)
    # run_test_st_npoints(spark_session)
=======
    run_test_st_distance(spark_session)
    run_test_st_issimple(spark_session)
    run_test_st_npoints(spark_session)
>>>>>>> 1cc89c0c856944e572596fe29e6a117222671b83
=======
    run_test_st_distance(spark_session)
    run_test_st_issimple(spark_session)
    run_test_st_npoints(spark_session)
>>>>>>> d1201f84
    run_test_st_geometrytype(spark_session)
    run_test_st_transform(spark_session)
    run_test_st_intersects(spark_session)
    run_test_st_contains(spark_session)
    run_test_st_within(spark_session)
    run_test_st_equals_1(spark_session)
<<<<<<< HEAD
<<<<<<< HEAD
=======
    # run_test_st_envelope(spark_session)
    # run_test_st_centroid(spark_session)
    # run_test_st_length(spark_session)
    # run_test_st_area(spark_session)
    # run_test_st_distance(spark_session)
    # run_test_st_issimple(spark_session)
    # run_test_st_npoints(spark_session)
    # run_test_st_geometrytype(spark_session)
    # run_test_st_transform(spark_session)
    # run_test_st_intersects(spark_session)
    # run_test_st_contains(spark_session)
    # run_test_st_within(spark_session)
    # run_test_st_equals_1(spark_session)
>>>>>>> b9179bdec13d33c45b332de88ff026d003e0b50f
    # run_test_st_equals_2(spark_session)
    # run_test_st_crosses(spark_session)
    # run_test_st_overlaps(spark_session)
    # run_test_st_touches(spark_session)
<<<<<<< HEAD
=======
=======
>>>>>>> d1201f84
    run_test_st_equals_2(spark_session)
    run_test_st_crosses(spark_session)
    run_test_st_overlaps(spark_session)
    run_test_st_touches(spark_session)
<<<<<<< HEAD
>>>>>>> 1cc89c0c856944e572596fe29e6a117222671b83
    run_test_st_makevalid(spark_session)
    run_test_st_polygonfromenvelope(spark_session)
    run_test_st_simplifypreservetopology(spark_session)
=======
    # run_test_st_makevalid(spark_session)
    # run_test_st_polygonfromenvelope(spark_session)
    # run_test_st_simplifypreservetopology(spark_session)
>>>>>>> b9179bdec13d33c45b332de88ff026d003e0b50f

    spark_session.stop()
    
    # clear_result_dir('/tmp/results')
=======
    run_test_st_makevalid(spark_session)
    run_test_st_polygonfromenvelope(spark_session)
    run_test_st_simplifypreservetopology(spark_session)

    spark_session.stop()
>>>>>>> d1201f84
<|MERGE_RESOLUTION|>--- conflicted
+++ resolved
@@ -638,82 +638,25 @@
     run_test_st_convexhull(spark_session)
     run_test_st_convexhull2(spark_session)
     run_test_st_buffer(spark_session)
-<<<<<<< HEAD
-<<<<<<< HEAD
-=======
->>>>>>> d1201f84
     run_test_st_envelope(spark_session)
     run_test_st_centroid(spark_session)
     run_test_st_length(spark_session)
     run_test_st_area(spark_session)
-<<<<<<< HEAD
-<<<<<<< HEAD
-    # run_test_st_distance(spark_session)
-    run_test_st_issimple(spark_session)
-    # run_test_st_npoints(spark_session)
-=======
     run_test_st_distance(spark_session)
     run_test_st_issimple(spark_session)
     run_test_st_npoints(spark_session)
->>>>>>> 1cc89c0c856944e572596fe29e6a117222671b83
-=======
-    run_test_st_distance(spark_session)
-    run_test_st_issimple(spark_session)
-    run_test_st_npoints(spark_session)
->>>>>>> d1201f84
     run_test_st_geometrytype(spark_session)
     run_test_st_transform(spark_session)
     run_test_st_intersects(spark_session)
     run_test_st_contains(spark_session)
     run_test_st_within(spark_session)
     run_test_st_equals_1(spark_session)
-<<<<<<< HEAD
-<<<<<<< HEAD
-=======
-    # run_test_st_envelope(spark_session)
-    # run_test_st_centroid(spark_session)
-    # run_test_st_length(spark_session)
-    # run_test_st_area(spark_session)
-    # run_test_st_distance(spark_session)
-    # run_test_st_issimple(spark_session)
-    # run_test_st_npoints(spark_session)
-    # run_test_st_geometrytype(spark_session)
-    # run_test_st_transform(spark_session)
-    # run_test_st_intersects(spark_session)
-    # run_test_st_contains(spark_session)
-    # run_test_st_within(spark_session)
-    # run_test_st_equals_1(spark_session)
->>>>>>> b9179bdec13d33c45b332de88ff026d003e0b50f
-    # run_test_st_equals_2(spark_session)
-    # run_test_st_crosses(spark_session)
-    # run_test_st_overlaps(spark_session)
-    # run_test_st_touches(spark_session)
-<<<<<<< HEAD
-=======
-=======
->>>>>>> d1201f84
     run_test_st_equals_2(spark_session)
     run_test_st_crosses(spark_session)
     run_test_st_overlaps(spark_session)
     run_test_st_touches(spark_session)
-<<<<<<< HEAD
->>>>>>> 1cc89c0c856944e572596fe29e6a117222671b83
     run_test_st_makevalid(spark_session)
     run_test_st_polygonfromenvelope(spark_session)
     run_test_st_simplifypreservetopology(spark_session)
-=======
-    # run_test_st_makevalid(spark_session)
-    # run_test_st_polygonfromenvelope(spark_session)
-    # run_test_st_simplifypreservetopology(spark_session)
->>>>>>> b9179bdec13d33c45b332de88ff026d003e0b50f
-
-    spark_session.stop()
-    
-    # clear_result_dir('/tmp/results')
-=======
-    run_test_st_makevalid(spark_session)
-    run_test_st_polygonfromenvelope(spark_session)
-    run_test_st_simplifypreservetopology(spark_session)
-
-    spark_session.stop()
->>>>>>> d1201f84
+
+    spark_session.stop()