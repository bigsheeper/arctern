--- conflicted
+++ resolved
@@ -41,14 +41,10 @@
 COPY docker-entrypoint.sh /entrypoint.sh
 
 WORKDIR /opt/spark
-<<<<<<< HEAD
-USER 1000
-=======
 USER 1001
 
 # use login shell to activate environment un the RUN commands
 SHELL [ "/bin/bash", "-c", "-l" ]
 
->>>>>>> 93b4d39c
 ENTRYPOINT [ "/entrypoint.sh" ]
 CMD [ "/run.sh" ]