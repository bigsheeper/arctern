set(2d_src
        ${CMAKE_CURRENT_SOURCE_DIR}/render/2d/pointmap.cpp
        ${CMAKE_CURRENT_SOURCE_DIR}/render/2d/general_2d.cpp
        )
set(window_src
        ${CMAKE_CURRENT_SOURCE_DIR}/render/window/window2d.cpp
        )

set(util_src
        ${CMAKE_CURRENT_SOURCE_DIR}/render/utils/vega/vega_scatter_plot/vega_circle2d.cpp
        ${CMAKE_CURRENT_SOURCE_DIR}/render/utils/color/color.cpp
        ${CMAKE_CURRENT_SOURCE_DIR}/render/utils/vega/vega.cpp
        )

set(render_src
        ${2d_src}
        ${window_src}
        ${util_src}
)

set(gis_src
        ${CMAKE_CURRENT_SOURCE_DIR}/gis/make_point.cpp
        ${CMAKE_CURRENT_SOURCE_DIR}/gis/point_map.cpp
)

set(gis_cpp_src
        gis/cpp/geometry/geometry.cpp
)

set(LIBRARY_TYPE SHARED)
if (STATIC_LIB_SWITCH)
    set(LIBRARY_TYPE STATIC)
endif(STATIC_LIB_SWITCH)
add_library(
    GIS ${LIBRARY_TYPE}
    ${render_src}
    ${gis_src}
)
<<<<<<< HEAD

add_library(
        zgeo SHARED
        ${gis_cpp_src}
)
add_dependencies(GIS arrow_ep miniz_ep)
add_dependencies(zgeo arrow_ep)
=======
add_dependencies(GIS miniz_ep)
>>>>>>> 1e6c1f8c

set_property(TARGET GIS PROPERTY CUDA_STANDARD 11)
target_link_libraries(GIS
        GL
        EGL
        cudart
        arrow
        pthread
        miniz
        )

#target_link_libraries(zgeo
#        arrow
#        )

install(TARGETS GIS
        DESTINATION lib)

install(TARGETS zgeo
        DESTINATION lib)<|MERGE_RESOLUTION|>--- conflicted
+++ resolved
@@ -36,17 +36,12 @@
     ${render_src}
     ${gis_src}
 )
-<<<<<<< HEAD
 
 add_library(
         zgeo SHARED
         ${gis_cpp_src}
 )
-add_dependencies(GIS arrow_ep miniz_ep)
-add_dependencies(zgeo arrow_ep)
-=======
 add_dependencies(GIS miniz_ep)
->>>>>>> 1e6c1f8c
 
 set_property(TARGET GIS PROPERTY CUDA_STANDARD 11)
 target_link_libraries(GIS
