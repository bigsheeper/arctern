#pragma once

<<<<<<< HEAD
#include "rapidjson/document.h"
=======
#include "render/window/window_params.h"
>>>>>>> 858f100b

namespace zilliz {
namespace render {


/***
 * TODO: add comments
 */
class Vega {
 public:
    struct WindowParams {
        int width;
        int height;
    };

 public:
    std::string ToString();

<<<<<<< HEAD
    virtual std::string
    Build() = 0;
=======
    const CircleParams2D&
    point_format() const { return point_format_; }

    const WindowParams&
    window_params() const { return window_params_; }
>>>>>>> 858f100b

 protected:
    // vega json to vega struct
    virtual void
    Parse(const std::string& json) = 0;

<<<<<<< HEAD
 protected:
=======
 private:
    CircleParams2D point_format_;
>>>>>>> 858f100b
    WindowParams window_params_;
};


} // namespace render
} // namespace zilliz<|MERGE_RESOLUTION|>--- conflicted
+++ resolved
@@ -1,10 +1,7 @@
 #pragma once
 
-<<<<<<< HEAD
 #include "rapidjson/document.h"
-=======
 #include "render/window/window_params.h"
->>>>>>> 858f100b
 
 namespace zilliz {
 namespace render {
@@ -23,28 +20,22 @@
  public:
     std::string ToString();
 
-<<<<<<< HEAD
     virtual std::string
     Build() = 0;
-=======
     const CircleParams2D&
     point_format() const { return point_format_; }
 
     const WindowParams&
     window_params() const { return window_params_; }
->>>>>>> 858f100b
 
  protected:
     // vega json to vega struct
     virtual void
     Parse(const std::string& json) = 0;
 
-<<<<<<< HEAD
+
  protected:
-=======
- private:
     CircleParams2D point_format_;
->>>>>>> 858f100b
     WindowParams window_params_;
 };
 
