#pragma once

#include "rapidjson/document.h"
#include "render/window/window_params.h"

namespace zilliz {
namespace render {


/***
 * TODO: add comments
 */
class Vega {
 public:
    struct WindowParams {
        int width;
        int height;
    };

 public:
    std::string ToString();

    virtual std::string
    Build() = 0;
    const CircleParams2D&
    point_format() const { return point_format_; }

    const WindowParams&
    window_params() const { return window_params_; }

 protected:
    // vega json to vega struct
    virtual void
    Parse(const std::string& json) = 0;

<<<<<<< HEAD
    bool
    JsonLabelCheck(rapidjson::Value &value, const std::string &label);

    bool
    JsonSizeCheck(rapidjson::Value &value, const std::string &label, size_t size);

    bool
    JsonTypeCheck(rapidjson::Value &value, rapidjson::Type type);

    bool
    JsonNullCheck(rapidjson::Value &value);
=======
>>>>>>> 6ea63635

 protected:
    CircleParams2D point_format_;
    WindowParams window_params_;
};


} // namespace render
} // namespace zilliz<|MERGE_RESOLUTION|>--- conflicted
+++ resolved
@@ -33,7 +33,6 @@
     virtual void
     Parse(const std::string& json) = 0;
 
-<<<<<<< HEAD
     bool
     JsonLabelCheck(rapidjson::Value &value, const std::string &label);
 
@@ -45,8 +44,6 @@
 
     bool
     JsonNullCheck(rapidjson::Value &value);
-=======
->>>>>>> 6ea63635
 
  protected:
     CircleParams2D point_format_;
