name := "arctern_scala"

version := "0.1"

scalaVersion := "2.12.11"

libraryDependencies += "org.scalatest" %% "scalatest" % "3.0.8" % "test"
libraryDependencies += "org.locationtech.jts" % "jts-core" % "1.16.1"
libraryDependencies += "org.wololo" % "jts2geojson" % "0.12.0"

val sparkVersion = Option(System.getProperty("sparkVersion")).getOrElse("3.0.0")
if (sparkVersion == "3.0.0") {
  println("Build arctern with spark-3.0.0")
  libraryDependencies += "org.apache.spark" %% "spark-core" % sparkVersion
  libraryDependencies += "org.apache.spark" %% "spark-sql" % sparkVersion
} else if (sparkVersion == "2.4.5") {
  println("Build arctern with spark-2.4.5")
  libraryDependencies += "org.apache.spark" %% "spark-core" % sparkVersion
  libraryDependencies += "org.apache.spark" %% "spark-sql" % sparkVersion
} else {
  println("Unrecognized spark version, build arctern with default version: spark-3.0.0")
  libraryDependencies += "org.apache.spark" %% "spark-core" % "3.0.0"
  libraryDependencies += "org.apache.spark" %% "spark-sql" % "3.0.0"
}

resolvers += "Open Source Geospatial Foundation Repository" at "https://repo.osgeo.org/repository/release/"
libraryDependencies ++= Seq(
  "org.geotools" % "gt-main" % "23.1",
  "org.geotools" % "gt-referencing" % "23.1",
  "org.geotools" % "gt-epsg-hsql" % "23.1"
)

//assemblyMergeStrategy in assembly := {
//  case PathList("META-INF", xs @ _*) => MergeStrategy.discard
//  case x => MergeStrategy.first
//}
assemblyMergeStrategy in assembly := {
<<<<<<< HEAD
  case x if Assembly.isConfigFile(x) =>
    MergeStrategy.concat
  case PathList(ps @ _*) if Assembly.isReadme(ps.last) || Assembly.isLicenseFile(ps.last) =>
    MergeStrategy.rename
  case PathList("META-INF", xs @ _*) =>
    xs map {_.toLowerCase} match {
      case ("manifest.mf" :: Nil) | ("index.list" :: Nil) | ("dependencies"
        :: Nil) =>
        MergeStrategy.discard
      case ps @ (_ :: _) if ps.last.endsWith(".sf") ||
        ps.last.endsWith(".dsa") || ps.last.endsWith(".rsa") =>
        MergeStrategy.discard
      case "plexus" :: _ =>
        MergeStrategy.discard
      case ("services" :: _ :: Nil) =>
        MergeStrategy.filterDistinctLines
      case ("javax.media.jai.registryfile.jai" :: Nil) |
           ("registryfile.jai" :: Nil) | ("registryfile.jaiext" :: Nil) =>
        MergeStrategy.concat
      case _ => MergeStrategy.filterDistinctLines
    }
  case _ => MergeStrategy.first
}
=======
  case PathList("META-INF", xs @ _*) => MergeStrategy.discard
  case x => MergeStrategy.first
}
>>>>>>> d67a7b03
<|MERGE_RESOLUTION|>--- conflicted
+++ resolved
@@ -35,7 +35,6 @@
 //  case x => MergeStrategy.first
 //}
 assemblyMergeStrategy in assembly := {
-<<<<<<< HEAD
   case x if Assembly.isConfigFile(x) =>
     MergeStrategy.concat
   case PathList(ps @ _*) if Assembly.isReadme(ps.last) || Assembly.isLicenseFile(ps.last) =>
@@ -59,8 +58,3 @@
     }
   case _ => MergeStrategy.first
 }
-=======
-  case PathList("META-INF", xs @ _*) => MergeStrategy.discard
-  case x => MergeStrategy.first
-}
->>>>>>> d67a7b03
