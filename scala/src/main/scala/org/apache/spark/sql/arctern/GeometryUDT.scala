--- conflicted
+++ resolved
@@ -23,10 +23,6 @@
 import org.wololo.jts2geojson.{GeoJSONReader, GeoJSONWriter}
 
 class GeometryUDT extends UserDefinedType[Geometry] {
-<<<<<<< HEAD
-
-=======
->>>>>>> b441530a
   override def pyUDT: String = "arctern_spark.scala_wrapper.GeometryUDT"
 
   override def sqlType: DataType = ArrayType(ByteType, containsNull = false)
