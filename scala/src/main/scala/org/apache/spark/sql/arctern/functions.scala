/*
 * Copyright (C) 2019-2020 Zilliz. All rights reserved.
 *
 * Licensed under the Apache License, Version 2.0 (the "License");
 * you may not use this file except in compliance with the License.
 * You may obtain a copy of the License at
 *
 *     http://www.apache.org/licenses/LICENSE-2.0
 *
 * Unless required by applicable law or agreed to in writing, software
 * distributed under the License is distributed on an "AS IS" BASIS,
 * WITHOUT WARRANTIES OR CONDITIONS OF ANY KIND, either express or implied.
 * See the License for the specific language governing permissions and
 * limitations under the License.
 */
package org.apache.spark.sql.arctern

import org.apache.spark.sql.{Column, DataFrame}
import org.apache.spark.sql.arctern.expressions._
import org.apache.spark.sql.catalyst.expressions.aggregate.AggregateFunction

object functions {
  // Constructor UDF API
  def st_geomfromtext(wkt: Column): Column = Column {
    ST_GeomFromText(Seq(wkt.expr))
  }

  def st_geomfromwkb(wkt: Column): Column = Column {
    ST_GeomFromWKB(Seq(wkt.expr))
  }

  def st_point(x: Column, y: Column): Column = Column {
    ST_Point(Seq(x.expr, y.expr))
  }

  def st_polygonfromenvelope(xMin: Column, yMin: Column, xMax: Column, yMax: Column): Column = Column {
    ST_PolygonFromEnvelope(Seq(xMin.expr, yMin.expr, xMax.expr, yMax.expr))
  }

  def st_geomfromgeojson(json: Column): Column = Column {
    ST_GeomFromGeoJSON(Seq(json.expr))
  }

  def st_astext(geo: Column): Column = Column {
    ST_AsText(Seq(geo.expr))
  }

  def st_aswkb(geo: Column): Column = Column {
    ST_AsWKB(Seq(geo.expr))
  }

  def st_asgeojson(geo: Column): Column = Column {
    ST_AsGeoJSON(Seq(geo.expr))
  }

  // Function UDF API
  def st_within(left: Column, right: Column): Column = Column {
    ST_Within(Seq(left.expr, right.expr))
  }

  def st_centroid(geo: Column): Column = Column {
    ST_Centroid(Seq(geo.expr))
  }

  def st_isvalid(geo: Column): Column = Column {
    ST_IsValid(Seq(geo.expr))
  }

  def st_geometrytype(geo: Column): Column = Column {
    ST_GeometryType(Seq(geo.expr))
  }

  def st_issimple(geo: Column): Column = Column {
    ST_IsSimple(Seq(geo.expr))
  }

  def st_npoints(geo: Column): Column = Column {
    ST_NPoints(Seq(geo.expr))
  }

  def st_envelope(geo: Column): Column = Column {
    ST_Envelope(Seq(geo.expr))
  }

  def st_buffer(geo: Column, distance: Column): Column = Column {
    ST_Buffer(Seq(geo.expr, distance.expr))
  }

  def st_precisionreduce(geo: Column, precision: Column): Column = Column {
    ST_PrecisionReduce(Seq(geo.expr, precision.expr))
  }

  def st_intersection(left: Column, right: Column): Column = Column {
    ST_Intersection(Seq(left.expr, right.expr))
  }

  def st_simplifypreservetopology(geo: Column, tolerance: Column): Column = Column {
    ST_SimplifyPreserveTopology(Seq(geo.expr, tolerance.expr))
  }

  def st_convexhull(geo: Column): Column = Column {
    ST_ConvexHull(Seq(geo.expr))
  }

  def st_area(geo: Column): Column = Column {
    ST_Area(Seq(geo.expr))
  }

  def st_length(geo: Column): Column = Column {
    ST_Length(Seq(geo.expr))
  }

  def st_hausdorffdistance(left: Column, right: Column): Column = Column {
    ST_HausdorffDistance(Seq(left.expr, right.expr))
  }

  def st_distance(left: Column, right: Column): Column = Column {
    ST_Distance(Seq(left.expr, right.expr))
  }

  def st_equals(left: Column, right: Column): Column = Column {
    ST_Equals(Seq(left.expr, right.expr))
  }

  def st_touches(left: Column, right: Column): Column = Column {
    ST_Touches(Seq(left.expr, right.expr))
  }

  def st_overlaps(left: Column, right: Column): Column = Column {
    ST_Overlaps(Seq(left.expr, right.expr))
  }

  def st_crosses(left: Column, right: Column): Column = Column {
    ST_Crosses(Seq(left.expr, right.expr))
  }

  def st_contains(left: Column, right: Column): Column = Column {
    ST_Contains(Seq(left.expr, right.expr))
  }

  def st_intersects(left: Column, right: Column): Column = Column {
    ST_Intersects(Seq(left.expr, right.expr))
  }

  def st_distancesphere(left: Column, right: Column): Column = Column {
    ST_DistanceSphere(Seq(left.expr, right.expr))
  }

  def st_transform(geo: Column, sourceCRSCode: Column, targetCRSCode: Column): Column = Column {
    ST_Transform(Seq(geo.expr, sourceCRSCode.expr, targetCRSCode.expr))
  }

  def st_makevalid(geo: Column): Column = Column {
    ST_MakeValid(Seq(geo.expr))
  }

  def st_curvetoline(geo: Column): Column = Column {
    ST_CurveToLine(Seq(geo.expr))
  }

  def st_translate(geo: Column, shifterXValue: Column, shifterYValue: Column): Column = Column {
    ST_Translate(Seq(geo.expr, shifterXValue.expr, shifterYValue.expr))
  }

  def st_rotate(geo: Column, rotationAngle: Column): Column = Column {
    ST_Rotate(Seq(geo.expr, rotationAngle.expr))
  }

  def st_rotate(geo: Column, rotationAngle: Column, origin: Column): Column = Column {
    ST_Rotate(Seq(geo.expr, rotationAngle.expr, origin.expr))
  }

  def st_rotate(geo: Column, rotationAngle: Column, originX: Column, originY: Column): Column = Column {
    ST_Rotate(Seq(geo.expr, rotationAngle.expr, originX.expr, originY.expr))
  }

  def st_symdifference(left: Column, right: Column): Column = Column {
    ST_SymDifference(Seq(left.expr, right.expr))
  }

  def st_difference(left: Column, right: Column): Column = Column {
    ST_Difference(Seq(left.expr, right.expr))
  }

  def st_union(left: Column, right: Column): Column = Column {
    ST_Union(Seq(left.expr, right.expr))
  }

  def st_disjoint(left: Column, right: Column): Column = Column {
    ST_Disjoint(Seq(left.expr, right.expr))
  }

  def st_isempty(geo: Column): Column = Column {
    ST_IsEmpty(Seq(geo.expr))
  }

  def st_boundary(geo: Column): Column = Column {
    ST_Boundary(Seq(geo.expr))
  }

  def st_exteriorring(geo: Column): Column = Column {
    ST_ExteriorRing(Seq(geo.expr))
  }

  def st_scale(geo: Column, factorX: Column, factorY: Column): Column = Column {
    ST_Scale(Seq(geo.expr, factorX.expr, factorY.expr))
  }

  def st_scale(geo: Column, factorX: Column, factorY: Column, origin: Column): Column = Column {
    ST_Scale(Seq(geo.expr, factorX.expr, factorY.expr, origin.expr))
  }

  def st_scale(geo: Column, factorX: Column, factorY: Column, originX: Column, originY: Column): Column = Column {
    ST_Scale(Seq(geo.expr, factorX.expr, factorY.expr, originX.expr, originY.expr))
  }

  def st_affine(geo: Column, a: Column, b: Column, d: Column, e: Column, offsetX: Column, offsetY: Column): Column = Column {
    ST_Affine(Seq(geo.expr, a.expr, b.expr, d.expr, e.expr, offsetX.expr, offsetY.expr))
  }

  // Aggregate Function UDF API
  def st_union_aggr(geo: Column): Column = {
    val st_union_aggr_obj = new ST_Union_Aggr
    st_union_aggr_obj(geo)
  }

  // copy from spark
  private def withAggregateFunction(func: AggregateFunction,
                                    isDistinct: Boolean = false): Column = {
    Column(func.toAggregateExpression(isDistinct))
  }

  def st_envelope_aggr(geo: Column): Column = withAggregateFunction {
    EnvelopeAggr(geo.expr)
  }

  // map matching
<<<<<<< HEAD
  def near_road(points: DataFrame, roads: DataFrame): DataFrame = new MapMatching().nearRoad(points, roads)
  def near_road(points: DataFrame, roads: DataFrame, expandValue: Double): DataFrame = new MapMatching().nearRoad(points, roads, expandValue)

  def nearest_road(points: DataFrame, roads: DataFrame): DataFrame = new MapMatching().nearestRoad(points, roads)
  def nearest_road(points: DataFrame, roads: DataFrame, expandValue: Double): DataFrame = new MapMatching().nearestRoad(points, roads, expandValue)

  def nearest_location_on_road(points: DataFrame, roads: DataFrame): DataFrame = new MapMatching().nearestLocationOnRoad(points, roads)
  def nearest_location_on_road(points: DataFrame, roads: DataFrame, expandValue: Double): DataFrame = new MapMatching().nearestLocationOnRoad(points, roads, expandValue)
=======
  def near_road(points: DataFrame, roads: DataFrame, expandValue: Double = MapMatching.defaultExpandValue): DataFrame = new MapMatching().nearRoad(points, roads, expandValue)

  def nearest_road(points: DataFrame, roads: DataFrame): DataFrame = new MapMatching().nearestRoad(points, roads)

  def nearest_location_on_road(points: DataFrame, roads: DataFrame): DataFrame = new MapMatching().nearestLocationOnRoad(points, roads)
>>>>>>> 4b3c9d54
}<|MERGE_RESOLUTION|>--- conflicted
+++ resolved
@@ -235,20 +235,9 @@
   }
 
   // map matching
-<<<<<<< HEAD
-  def near_road(points: DataFrame, roads: DataFrame): DataFrame = new MapMatching().nearRoad(points, roads)
-  def near_road(points: DataFrame, roads: DataFrame, expandValue: Double): DataFrame = new MapMatching().nearRoad(points, roads, expandValue)
+  def near_road(points: DataFrame, roads: DataFrame, expandValue: Double = MapMatching.defaultExpandValue): DataFrame = new MapMatching().nearRoad(points, roads, expandValue)
 
   def nearest_road(points: DataFrame, roads: DataFrame): DataFrame = new MapMatching().nearestRoad(points, roads)
-  def nearest_road(points: DataFrame, roads: DataFrame, expandValue: Double): DataFrame = new MapMatching().nearestRoad(points, roads, expandValue)
 
   def nearest_location_on_road(points: DataFrame, roads: DataFrame): DataFrame = new MapMatching().nearestLocationOnRoad(points, roads)
-  def nearest_location_on_road(points: DataFrame, roads: DataFrame, expandValue: Double): DataFrame = new MapMatching().nearestLocationOnRoad(points, roads, expandValue)
-=======
-  def near_road(points: DataFrame, roads: DataFrame, expandValue: Double = MapMatching.defaultExpandValue): DataFrame = new MapMatching().nearRoad(points, roads, expandValue)
-
-  def nearest_road(points: DataFrame, roads: DataFrame): DataFrame = new MapMatching().nearestRoad(points, roads)
-
-  def nearest_location_on_road(points: DataFrame, roads: DataFrame): DataFrame = new MapMatching().nearestLocationOnRoad(points, roads)
->>>>>>> 4b3c9d54
 }