--- conflicted
+++ resolved
@@ -44,11 +44,7 @@
     bottom_right = 'POINT (' + str(bounding_box[2]) +' '+ str(bounding_box[1]) + ')'
     if coor != 'EPSG:3857':
         df = df.select(TransformAndProjection(col('point'), lit(str(coor)), lit('EPSG:3857'), lit(top_left), lit(bottom_right), lit(int(height)), lit(int(width))).alias("point"))
-<<<<<<< HEAD
     
-=======
-    df.show(20, False)
->>>>>>> 30aa4de4
     vega = vega.build()
     @pandas_udf("string", PandasUDFType.GROUPED_AGG)
     def pointmap_wkb(point, conf=vega):
@@ -71,11 +67,7 @@
     bottom_right = 'POINT (' + str(bounding_box[2]) +' '+ str(bounding_box[1]) + ')'
     if coor != 'EPSG:3857':
         df = df.select(TransformAndProjection(col('point'), lit(str(coor)), lit('EPSG:3857'), lit(top_left), lit(bottom_right), lit(int(height)), lit(int(width))).alias("point"), col('w'))
-<<<<<<< HEAD
     
-=======
-
->>>>>>> 30aa4de4
     vega = vega.build()
     agg_schema = StructType([StructField('point', BinaryType(), True),
                              StructField('w', IntegerType(), True)])
@@ -108,16 +100,9 @@
     width = vega.width()
     top_left = 'POINT (' + str(bounding_box[0]) +' '+ str(bounding_box[3]) + ')'
     bottom_right = 'POINT (' + str(bounding_box[2]) +' '+ str(bounding_box[1]) + ')'
-<<<<<<< HEAD
     if (coor != 'EPSG:3857'):
         df = df.select(TransformAndProjection(col('wkt'), lit(str(coor)), lit('EPSG:3857'), lit(top_left), lit(bottom_right), lit(int(height)), lit(int(width))).alias("wkb"), col('w'))
     
-    df.show()
-=======
-    if coor != 'EPSG:3857':
-        df = df.select(TransformAndProjection(col('wkt'), lit(str(coor)), lit('EPSG:3857'), lit(top_left), lit(bottom_right), lit(int(height)), lit(int(width))).alias("wkt"), col('w'))
-
->>>>>>> 30aa4de4
     vega = vega.build()
     agg_schema = StructType([StructField('wkb', BinaryType(), True),
                              StructField('w', IntegerType(), True)])
