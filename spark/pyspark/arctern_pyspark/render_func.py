# Copyright (C) 2019-2020 Zilliz. All rights reserved.
#
# Licensed under the Apache License, Version 2.0 (the "License");
# you may not use this file except in compliance with the License.
# You may obtain a copy of the License at
#
#     http://www.apache.org/licenses/LICENSE-2.0
#
# Unless required by applicable law or agreed to in writing, software
# distributed under the License is distributed on an "AS IS" BASIS,
# WITHOUT WARRANTIES OR CONDITIONS OF ANY KIND, either express or implied.
# See the License for the specific language governing permissions and
# limitations under the License.

<<<<<<< HEAD
import json
import pyarrow as pa

from pyspark.sql.functions import pandas_udf, PandasUDFType, lit, col
from pyspark.sql.types import *

def save_png_2D(hex_data, file_name):
    import binascii
    binary_string = binascii.unhexlify(str(hex_data))
    with open(file_name, 'wb') as png:
        png.write(binary_string)
=======
__all__ = [
    "pointmap",
    "heatmap",
    "choroplethmap",
]
>>>>>>> 58713d4f

def print_partitions(df):
    numPartitions = df.rdd.getNumPartitions()
    print("Total partitions: {}".format(numPartitions))
    print("Partitioner: {}".format(df.rdd.partitioner))
    df.explain()
    parts = df.rdd.glom().collect()
    i = 0
    j = 0
    for p in parts:
        print("Partition {}:".format(i))
        for r in p:
            print("Row {}:{}".format(j, r))
            j = j + 1
        i = i + 1



def pointmap(df, vega):
    from pyspark.sql.functions import pandas_udf, PandasUDFType

    @pandas_udf("string", PandasUDFType.GROUPED_AGG)
    def pointmap_wkt(point, conf=vega):
        from arctern import point_map_wkt
        return point_map_wkt(point, conf.encode('utf-8'))

    df = df.coalesce(1)
    hex_data = df.agg(pointmap_wkt(df['point'])).collect()[0][0]
    return hex_data

def heatmap(df, vega):
    from pyspark.sql.functions import pandas_udf, PandasUDFType
    from pyspark.sql.types import (StructType, StructField, StringType, IntegerType)

    agg_schema = StructType([StructField('point', StringType(), True),
                             StructField('w', IntegerType(), True)])

    @pandas_udf(agg_schema, PandasUDFType.MAP_ITER)
    def render_agg_UDF(batch_iter):
        for pdf in batch_iter:
            dd = pdf.groupby(['point'])
            dd = dd['w'].agg(['sum']).reset_index()
            dd.columns = ['point', 'w']
            yield dd

    @pandas_udf("string", PandasUDFType.GROUPED_AGG)
    def heatmap_wkt(point, w, conf=vega):
        from arctern import heat_map_wkt
        return heat_map_wkt(point, w, conf.encode('utf-8'))

    from arctern import transform_and_projection
    vega_dict = json.loads(vega)
    bounding_box_min = vega_dict["marks"][0]["encode"]["enter"]["bounding_box_min"]["value"]
    bounding_box_max = vega_dict["marks"][0]["encode"]["enter"]["bounding_box_max"]["value"]
    width = vega_dict["width"]
    height = vega_dict["height"]
    trans_projec_df = df.select(transform_and_projection(col('wkt'), lit('EPSG:4326'), lit('EPSG:3857'), lit(bounding_box_min), lit(bounding_box_max), lit(int(height)), lit(int(width))))

    first_agg_df = trans_projec_df.mapInPandas(render_agg_UDF).coalesce(1)
    final_agg_df = first_agg_df.mapInPandas(render_agg_UDF).coalesce(1)
    hex_data = final_agg_df.agg(heatmap_wkt(final_agg_df['point'], final_agg_df['w'])).collect()[0][0]
    return hex_data

def choroplethmap(df, vega):
    from pyspark.sql.functions import pandas_udf, PandasUDFType
    from pyspark.sql.types import (StructType, StructField, StringType, IntegerType)

    agg_schema = StructType([StructField('wkt', StringType(), True),
                             StructField('w', IntegerType(), True)])

    @pandas_udf(agg_schema, PandasUDFType.MAP_ITER)
    def render_agg_UDF(batch_iter):
        for pdf in batch_iter:
            dd = pdf.groupby(['wkt'])
            dd = dd['w'].agg(['sum']).reset_index()
            dd.columns = ['wkt', 'w']
            yield dd

    @pandas_udf("string", PandasUDFType.GROUPED_AGG)
    def choroplethmap_wkt(wkt, w, conf=vega):
        from arctern import choropleth_map
        return choropleth_map(wkt, w, conf.encode('utf-8'))

    first_agg_df = df.mapInPandas(render_agg_UDF).coalesce(1)
    final_agg_df = first_agg_df.mapInPandas(render_agg_UDF).coalesce(1)
    hex_data = final_agg_df.agg(choroplethmap_wkt(final_agg_df['wkt'], final_agg_df['w'])).collect()[0][0]
    return hex_data<|MERGE_RESOLUTION|>--- conflicted
+++ resolved
@@ -12,25 +12,23 @@
 # See the License for the specific language governing permissions and
 # limitations under the License.
 
-<<<<<<< HEAD
-import json
-import pyarrow as pa
+# import json
+# import pyarrow as pa
+#
+# from pyspark.sql.functions import pandas_udf, PandasUDFType, lit, col
+# from pyspark.sql.types import *
+#
+# def save_png_2D(hex_data, file_name):
+#     import binascii
+#     binary_string = binascii.unhexlify(str(hex_data))
+#     with open(file_name, 'wb') as png:
+#         png.write(binary_string)
 
-from pyspark.sql.functions import pandas_udf, PandasUDFType, lit, col
-from pyspark.sql.types import *
-
-def save_png_2D(hex_data, file_name):
-    import binascii
-    binary_string = binascii.unhexlify(str(hex_data))
-    with open(file_name, 'wb') as png:
-        png.write(binary_string)
-=======
 __all__ = [
     "pointmap",
     "heatmap",
     "choroplethmap",
 ]
->>>>>>> 58713d4f
 
 def print_partitions(df):
     numPartitions = df.rdd.getNumPartitions()
@@ -62,7 +60,7 @@
     return hex_data
 
 def heatmap(df, vega):
-    from pyspark.sql.functions import pandas_udf, PandasUDFType
+    from pyspark.sql.functions import pandas_udf, PandasUDFType, lit, col
     from pyspark.sql.types import (StructType, StructField, StringType, IntegerType)
 
     agg_schema = StructType([StructField('point', StringType(), True),
@@ -82,12 +80,14 @@
         return heat_map_wkt(point, w, conf.encode('utf-8'))
 
     from arctern import transform_and_projection
+    import json
     vega_dict = json.loads(vega)
     bounding_box_min = vega_dict["marks"][0]["encode"]["enter"]["bounding_box_min"]["value"]
     bounding_box_max = vega_dict["marks"][0]["encode"]["enter"]["bounding_box_max"]["value"]
     width = vega_dict["width"]
     height = vega_dict["height"]
-    trans_projec_df = df.select(transform_and_projection(col('wkt'), lit('EPSG:4326'), lit('EPSG:3857'), lit(bounding_box_min), lit(bounding_box_max), lit(int(height)), lit(int(width))))
+    from ._wrapper_func import TransformAndProjection
+    trans_projec_df = df.select(TransformAndProjection(col('wkt'), lit('EPSG:4326'), lit('EPSG:3857'), lit(bounding_box_min), lit(bounding_box_max), lit(int(height)), lit(int(width))))
 
     first_agg_df = trans_projec_df.mapInPandas(render_agg_UDF).coalesce(1)
     final_agg_df = first_agg_df.mapInPandas(render_agg_UDF).coalesce(1)
