# Copyright (C) 2019-2020 Zilliz. All rights reserved.
#
# Licensed under the Apache License, Version 2.0 (the "License");
# you may not use this file except in compliance with the License.
# You may obtain a copy of the License at
#
#     http://www.apache.org/licenses/LICENSE-2.0
#
# Unless required by applicable law or agreed to in writing, software
# distributed under the License is distributed on an "AS IS" BASIS,
# WITHOUT WARRANTIES OR CONDITIONS OF ANY KIND, either express or implied.
# See the License for the specific language governing permissions and
# limitations under the License.

# pylint: disable=protected-access,too-many-public-methods,too-many-branches,unidiomatic-typecheck


import pandas as pd
from pandas.io.formats.printing import pprint_thing
import databricks.koalas as ks
from databricks.koalas import DataFrame, Series, get_option
from databricks.koalas.exceptions import SparkPandasIndexingError
from databricks.koalas.internal import NATURAL_ORDER_COLUMN_NAME
from databricks.koalas.series import REPR_PATTERN
from databricks.koalas.utils import (
    validate_axis,
    validate_bool_kwarg,
)
from pyspark.sql import functions as F, Column
from pyspark.sql.window import Window
from pyspark.sql.types import (
    IntegerType,
    LongType,
    StringType,
    BinaryType,
)

from . import scala_wrapper


# for unary or binary operation, which return koalas Series.
def _column_op(f, *args):
    from . import scala_wrapper
    return ks.base.column_op(getattr(scala_wrapper, f))(*args)


# for unary or binary operation, which return GeoSeries.
def _column_geo(f, *args, **kwargs):
    from . import scala_wrapper
    kss = ks.base.column_op(getattr(scala_wrapper, f))(*args)
    return GeoSeries(kss, **kwargs)


def _agg(f, kss):
    scol = getattr(scala_wrapper, f)(kss.spark.column)
    sdf = kss._internal._sdf.select(scol)
    kdf = sdf.to_koalas()
    return GeoSeries(first_series(kdf), crs=kss._crs)


def _validate_crs(crs):
    if crs is not None and not isinstance(crs, str):
        raise TypeError("`crs` should be spatial reference identifier string")
    crs = crs.upper() if crs is not None else crs
    return crs


def _validate_arg(arg):
    if isinstance(arg, str):
        arg = F.lit(arg)
        arg = getattr(scala_wrapper, "st_geomfromtext")(arg)
    elif isinstance(arg, (bytearray, bytes)):
        arg = F.lit(arg)
        arg = getattr(scala_wrapper, "st_geomfromwkb")(arg)
    elif not isinstance(arg, Series):
        arg = Series(arg)
    return arg


def _validate_args(*args, dtype=None):
    series_length = 1
    for arg in args:
        if not isinstance(arg, dtype):
            if series_length < len(arg):
                series_length = len(arg)
    args_list = []
    for i, arg in enumerate(args):
        if isinstance(arg, dtype):
            if i == 0:
                args_list.append(Series([arg] * series_length))
            else:
                args_list.append(F.lit(arg))
        elif not isinstance(arg, Series):
            args_list.append(Series(arg))
        else:
            args_list.append(arg)
    return args_list


class GeoSeries(Series):
    def __init__(
            self, data=None, index=None, dtype=None, name=None, copy=False, crs=None, fastpath=False
    ):
        if isinstance(data, DataFrame):
            assert index is not None
            assert dtype is None
            assert name is None
            assert not copy
            assert not fastpath
            anchor = data
            column_label = index
        else:
            if isinstance(data, pd.Series):
                assert index is None
                assert dtype is None
                assert name is None
                assert not copy
                assert not fastpath
                s = data
            elif isinstance(data, ks.Series):
                assert index is None
                assert dtype is None
                assert name is None
<<<<<<< HEAD
                if hasattr(data, "crs"):
                    if crs and data.crs and not data.crs == crs:
                        raise ValueError("crs of the passed geometry data is different from crs.")
                    else:
                        crs = data.crs
=======
                if hasattr(data, "crs") and crs:
                    if not data.crs == crs and data.crs is not None:
                        raise ValueError(
                            "crs of the passed geometry data is different from crs.")

>>>>>>> d2a51d76
                s = data
            else:
                s = pd.Series(
                    data=data, index=index, dtype=dtype, name=name, copy=copy, fastpath=fastpath
                )
                import numpy as np
                # The default dtype for empty Series is 'float64' in pandas, but it will be object in future.
                # see https://github.com/pandas-dev/pandas/pull/29405
                if s.empty and (s.dtype == np.dtype("float64") or s.dtype == np.dtype("object")):
                    # we can't create an empty pandas series, which dtype can be infered as
                    # pyspark StringType or Binary Type, so we create a koalas empty series
                    # and cast it's type to StringType
                    s = Series([], dtype=int).astype(str)

            anchor = DataFrame(s)
            column_label = anchor._internal.column_labels[0]
            kss = anchor._kser_for(column_label)

            spark_dtype = kss.spark.data_type
            if isinstance(spark_dtype, scala_wrapper.GeometryUDT):
                pass
            elif isinstance(spark_dtype, BinaryType):
                kss = _column_op("st_geomfromwkb", kss)
            elif isinstance(spark_dtype, StringType):
                kss = _column_op("st_geomfromtext", kss)
            else:
                raise TypeError(
                    "Can not use no StringType or BinaryType or GeometryUDT data to construct GeoSeries.")
            anchor = kss._kdf
            anchor._kseries = {column_label: kss}

        super(Series, self).__init__(anchor)
        self._column_label = column_label
        self.set_crs(crs)

    def __getitem__(self, key):
        try:
            if (isinstance(key, slice) and any(type(n) == int for n in [key.start, key.stop])) or (
                    type(key) == int
                    and not isinstance(self.index.spark.data_type, (IntegerType, LongType))
            ):
                # Seems like pandas Series always uses int as positional search when slicing
                # with ints, searches based on index values when the value is int.
                r = self.iloc[key]
                return GeoSeries(r, crs=self.crs) if isinstance(r, Series) else r
            r = self.loc[key]
            return GeoSeries(r, crs=self.crs) if isinstance(r, Series) else r
        except SparkPandasIndexingError:
            raise KeyError(
                "Key length ({}) exceeds index depth ({})".format(
                    len(key), len(self._internal.index_map)
                )
            )

    def set_crs(self, crs):
        """
        Sets the Coordinate Reference System (CRS) for all geometries in GeoSeries.

        Parameters
        ----------
        crs : str
            A string representation of CRS.
            The string is made up of an authority code and a SRID (Spatial Reference Identifier), for example, "EPSG:4326".

        Notes
        -------
        Arctern supports common CRSs listed at the `Spatial Reference <https://spatialreference.org/>`_ website.

        Examples
        -------
        >>> from arctern_pyspark import GeoSeries
        >>> s = GeoSeries(["POINT(1 1)", "POINT(1 2)"])
        >>> s.set_crs("EPSG:4326")
        >>> s.crs
        'EPSG:4326'
        """
        crs = _validate_crs(crs)
        self._crs = crs

    @property
    def crs(self):
        """
        Returns the Coordinate Reference System (CRS) of the GeoSeries.

        Returns
        -------
        str
            CRS of the GeoSeries.

        Examples
        -------
        >>> from arctern_pyspark import GeoSeries
        >>> s = GeoSeries(["POINT(1 1)", "POINT(1 2)"], crs="EPSG:4326")
        >>> s.crs
        'EPSG:4326'
        """
        return self._crs

    @crs.setter
    def crs(self, crs):
        """
        Sets the Coordinate Reference System (CRS) for all geometries in GeoSeries.

        Parameters
        ----------
        crs : str
            A string representation of CRS.
            The string is made up of an authority code and a SRID (Spatial Reference Identifier), for example, "EPSG:4326".

        Examples
        -------
        >>> from arctern_pyspark import GeoSeries
        >>> s = GeoSeries(["POINT(1 1)", "POINT(1 2)"])
        >>> s.set_crs("EPSG:4326")
        >>> s.crs
        'EPSG:4326'
        """
        self.set_crs(crs)

    @property
    def hasnans(self):
        """
        Return True if it has any missing values. Otherwise, it returns False.
        """
        sdf = self._internal.spark_frame
        scol = self.spark.column

        return sdf.select(F.max(scol.isNull())).collect()[0][0]

    def __repr__(self):
        max_display_count = get_option("display.max_rows")
        if max_display_count is None:
            wkt_ks = _column_op("st_astext", self)
            return wkt_ks._to_internal_pandas().to_string(name=self.name, dtype=self.dtype)

        wkt_ks = _column_op("st_astext", self.head(max_display_count + 1))
        pser = wkt_ks._to_internal_pandas()
        pser_length = len(pser)
        pser = pser.iloc[:max_display_count]
        if pser_length > max_display_count:
            repr_string = pser.to_string(length=True)
            rest, prev_footer = repr_string.rsplit("\n", 1)
            match = REPR_PATTERN.search(prev_footer)
            if match is not None:
                length = match.group("length")
                name = str(self.dtype.name)
                footer = "\nName: {name}, dtype: {dtype}\nShowing only the first {length}".format(
                    length=length, name=self.name, dtype=pprint_thing(name)
                )
                return rest + footer
        return pser.to_string(name=self.name, dtype=self.dtype)

    def _with_new_scol(self, scol):
        """
        Copy Koalas Series with the new Spark Column.

        :param scol: the new Spark Column
        :return: the copied Series
        """
        internal = self._kdf._internal.copy(
            column_labels=[self._column_label], data_spark_columns=[scol]
        )
        return first_series(DataFrame(internal))

    def fillna(self, value=None, method=None, axis=None, inplace=False, limit=None):
        """Fill NA/NaN values.

        .. note:: the current implementation of 'method' parameter in fillna uses Spark's Window
            without specifying partition specification. This leads to move all data into
            single partition in single machine and could cause serious
            performance degradation. Avoid this method against very large dataset.

        Parameters
        ----------
        value : scalar, dict, Series
            Value to use to fill holes. alternately a dict/Series of values
            specifying which value to use for each column.
            DataFrame is not supported.
        method : {'backfill', 'bfill', 'pad', 'ffill', None}, default None
            Method to use for filling holes in reindexed Series pad / ffill: propagate last valid
            observation forward to next valid backfill / bfill:
            use NEXT valid observation to fill gap
        axis : {0 or `index`}
            1 and `columns` are not supported.
        inplace : boolean, default False
            Fill in place (do not create a new object)
        limit : int, default None
            If method is specified, this is the maximum number of consecutive NaN values to
            forward/backward fill. In other words, if there is a gap with more than this number of
            consecutive NaNs, it will only be partially filled. If method is not specified,
            this is the maximum number of entries along the entire axis where NaNs will be filled.
            Must be greater than 0 if not None

        Returns
        -------
        Series
            Series with NA entries filled.
        """
        return self._fillna(value, method, axis, inplace, limit)

    def _fillna(self, value=None, method=None, axis=None, inplace=False, limit=None, part_cols=()):
        axis = validate_axis(axis)
        inplace = validate_bool_kwarg(inplace, "inplace")
        if axis != 0:
            raise NotImplementedError(
                "fillna currently only works for axis=0 or axis='index'")
        if (value is None) and (method is None):
            raise ValueError(
                "Must specify a fillna 'value' or 'method' parameter.")
        if (method is not None) and (method not in ["ffill", "pad", "backfill", "bfill"]):
            raise ValueError(
                "Expecting 'pad', 'ffill', 'backfill' or 'bfill'.")

        scol = self.spark.column
        cond = scol.isNull()

        if value is not None:
            if not isinstance(value, (str, bytearray, bytes)):
                raise TypeError("Unsupported type %s" % type(value))
            if limit is not None:
                raise ValueError(
                    "limit parameter for value is not support now")
            value = _validate_arg(value)
            scol = F.when(cond, value).otherwise(scol)
        else:
            if method in ["ffill", "pad"]:
                func = F.last
                end = Window.currentRow - 1
                if limit is not None:
                    begin = Window.currentRow - limit
                else:
                    begin = Window.unboundedPreceding
            elif method in ["bfill", "backfill"]:
                func = F.first
                begin = Window.currentRow + 1
                if limit is not None:
                    end = Window.currentRow + limit
                else:
                    end = Window.unboundedFollowing

            window = (
                Window.partitionBy(*part_cols)
                .orderBy(NATURAL_ORDER_COLUMN_NAME)
                .rowsBetween(begin, end)
            )
            scol = F.when(cond, func(scol, True).over(window)).otherwise(scol)

        if inplace:
            self._kdf._update_internal_frame(
                self._kdf._internal.with_new_spark_column(
                    self._column_label, scol)
            )
        else:
            return self._with_new_scol(scol).rename(self.name)

    def __eq__(self, other):
        return ks.base.column_op(Column.__eq__)(self, _validate_arg(other))

    def __ne__(self, other):
        return ks.base.column_op(Column.__ne__)(self, _validate_arg(other))

    # -------------------------------------------------------------------------
    # Geometry related property
    # -------------------------------------------------------------------------

    @property
    def area(self):
        return _column_op("st_area", self)

    @property
    def is_valid(self):
        return _column_op("st_isvalid", self)

    @property
    def length(self):
        return _column_op("st_length", self)

    @property
    def is_simple(self):
        return _column_op("st_issimple", self)

    @property
    def geom_type(self):
        return _column_op("st_geometrytype", self)

    @property
    def centroid(self):
        return _column_geo("st_centroid", self, crs=self._crs)

    @property
    def convex_hull(self):
        return _column_geo("st_convexhull", self, crs=self._crs)

    @property
    def npoints(self):
        return _column_op("st_npoints", self)

    @property
    def envelope(self):
        return _column_geo("st_envelope", self, crs=self._crs)

    @property
    def exterior(self):
        return _column_geo("st_exteriorring", self)

    @property
    def is_empty(self):
        return _column_op("st_isempty", self)

    @property
    def boundary(self):
        return _column_geo("st_boundary", self)

    # -------------------------------------------------------------------------
    # Geometry related unary methods, which return GeoSeries
    # -------------------------------------------------------------------------
    def make_valid(self):
        return _column_geo("st_makevalid", self, crs=self._crs)

    def precision_reduce(self, precision):
        return _column_geo("st_precisionreduce", self, F.lit(precision), crs=self._crs)

    def unary_union(self):
        return _agg("st_union_aggr", self)

    def envelope_aggr(self):
        return _agg("st_envelope_aggr", self)

    def curve_to_line(self):
        return _column_geo("st_curvetoline", self, crs=self._crs)

    def simplify(self, tolerance):
        return _column_geo("st_simplifypreservetopology", self, F.lit(tolerance), crs=self._crs)

    def buffer(self, distance):
        return _column_geo("st_buffer", self, F.lit(distance), crs=self._crs)

    def to_crs(self, crs):
        """
        Transforms the Coordinate Reference System (CRS) of the GeoSeries to `crs`.

        Parameters
        ----------
        crs : str
            A string representation of CRS.
            The string is made up of an authority code and a SRID (Spatial Reference Identifier), for example, ``"EPSG:4326"``.

        Returns
        -------
        GeoSeries
            GeoSeries with transformed CRS.

        Notes
        -------
        Arctern supports common CRSs listed at the `Spatial Reference <https://spatialreference.org/>`_ website.

        Examples
        -------
        >>> from arctern_pyspark import GeoSeries
        >>> s = GeoSeries(["POINT (1 2)"], crs="EPSG:4326")
        >>> s
        0    POINT (1 2)
        dtype: GeoDtype
        >>> s.to_crs(crs="EPSG:3857")
        0    POINT (111319.490793274 222684.208505545)
        dtype: GeoDtype
        """
        if crs is None:
            raise ValueError("Can not transform with invalid crs")
        if self.crs is None:
            raise ValueError(
                "Can not transform geometries without crs. Set crs for this GeoSeries first.")
        if self.crs == crs:
            return self
        return _column_geo("st_transform", self, F.lit(self.crs), F.lit(crs), crs=crs)

    def scale(self, factor_x, factor_y, origin="center"):
        """
        Scales the geometry to a new size by multiplying the ordinates with the corresponding factor parameters.

        Parameters
        ----------
        factor_x : float
            Scaling factor for x dimension.
        factor_y : float
            Scaling factor for y dimension.

        origin : string or tuple
            The point of origin can be a keyword ‘center’ for 2D bounding box center (default), ‘centroid’ for the geometry’s 2D centroid, or a coordinate tuple (x, y).

        Returns
        -------
        GeoSeries
            A GeoSeries that contains geometries with a new size by multiplying the ordinates with the corresponding factor parameters.

        Examples
        --------
        >>> from arctern_spark import GeoSeries
        >>> s1 = GeoSeries(["LINESTRING (0 0,5 0)", "MULTIPOINT ((4 0),(6 0))"])
        >>> s1.scale(2,2)
        0    LINESTRING (-2.5 0.0,7.5 0.0)
        1             MULTIPOINT (3 0,7 0)
        dtype: GeoDtype
        """
        if isinstance(origin, str):
            result = _column_geo("st_scale", self, F.lit(factor_x), F.lit(factor_y), F.lit(origin))
        elif isinstance(origin, tuple) and len(origin) == 2:
            result = _column_geo("st_scale", self, F.lit(factor_x), F.lit(factor_y), F.lit(origin[0]), F.lit(origin[1]))
        return result

    def affine(self, a, b, d, e, offset_x, offset_y):
        return _column_geo("st_affine", self, F.lit(a), F.lit(b), F.lit(d), F.lit(e), F.lit(offset_x), F.lit(offset_y))

    def translate(self, shifter_x, shifter_y):
        return _column_geo("st_translate", self, F.lit(shifter_x), F.lit(shifter_y))

    # TODO: add origin
    def rotate(self, rotation_angle, rotate_x=0.0, rotate_y=0.0):
        return _column_geo("st_rotate", F.lit(rotation_angle), F.lit(rotate_x), F.lit(rotate_y))

    # -------------------------------------------------------------------------
    # Geometry related binary methods, which return Series[bool/float]
    # -------------------------------------------------------------------------

    def intersects(self, other):
        return _column_op("st_intersects", self, _validate_arg(other))

    def within(self, other):
        return _column_op("st_within", self, _validate_arg(other))

    def contains(self, other):
        return _column_op("st_contains", self, _validate_arg(other))

    def geom_equals(self, other):
        return _column_op("st_equals", self, _validate_arg(other))

    def crosses(self, other):
        return _column_op("st_crosses", self, _validate_arg(other))

    def touches(self, other):
        return _column_op("st_touches", self, _validate_arg(other))

    def overlaps(self, other):
        return _column_op("st_overlaps", self, _validate_arg(other))

    def distance(self, other):
        return _column_op("st_distance", self, _validate_arg(other))

    def distance_sphere(self, other):
        return _column_op("st_distancesphere", self, _validate_arg(other))

    def hausdorff_distance(self, other):
        return _column_op("st_hausdorffdistance", self, _validate_arg(other))

    def disjoint(self, other):
        return _column_op("st_disjoint", self, _validate_arg(other))

    # -------------------------------------------------------------------------
    # Geometry related binary methods, which return GeoSeries
    # -------------------------------------------------------------------------

    def intersection(self, other):
        return _column_geo("st_intersection", self, _validate_arg(other), crs=self.crs)

    def difference(self, other):
        return _column_geo("st_difference", self, _validate_arg(other))

    def symmetric_difference(self, other):
        return _column_geo("st_symdifference", self, _validate_arg(other))

    def union(self, other):
        return _column_geo("st_union", self, _validate_arg(other))

    # -------------------------------------------------------------------------
    # utils
    # -------------------------------------------------------------------------

    @classmethod
    def polygon_from_envelope(cls, min_x, min_y, max_x, max_y, crs=None):
        dtype = (float, int)
        min_x, min_y, max_x, max_y = _validate_args(
            min_x, min_y, max_x, max_y, dtype=dtype)
        _kdf = ks.DataFrame(min_x)
        kdf = _kdf.rename(columns={_kdf.columns[0]: "min_x"})
        kdf["min_y"] = min_y
        kdf["max_x"] = max_x
        kdf["max_y"] = max_y
        return _column_geo("st_polygonfromenvelope", kdf["min_x"], kdf["min_y"], kdf["max_x"], kdf["max_y"], crs=crs)

    @classmethod
    def point(cls, x, y, crs=None):
        dtype = (float, int)
        return _column_geo("st_point", *_validate_args(x, y, dtype=dtype), crs=crs)

    @classmethod
    def geom_from_geojson(cls, json, crs=None):
        return _column_geo("st_geomfromgeojson", _validate_arg(json), crs=crs)

    def as_geojson(self):
        return _column_op("st_asgeojson", self)

    def to_wkt(self):
        return _column_op("st_astext", self)

    def to_wkb(self):
        return _column_op("st_aswkb", self)

    def head(self, n: int = 5):
        r = super().head(n)
        r.set_crs(self.crs)
        return r

    def take(self, indices):
        r = super().take(indices)
        r.set_crs(self.crs)
        return r


def first_series(df):
    """
    Takes a DataFrame and returns the first column of the DataFrame as a Series
    """
    assert isinstance(df, (DataFrame, pd.DataFrame)), type(df)
    if isinstance(df, DataFrame):
        kss = df._kser_for(df._internal.column_labels[0])
        if isinstance(kss.spark.data_type, scala_wrapper.GeometryUDT):
            return GeoSeries(kss)
        return kss
    return df[df.columns[0]]


ks.series.first_series = first_series<|MERGE_RESOLUTION|>--- conflicted
+++ resolved
@@ -121,19 +121,11 @@
                 assert index is None
                 assert dtype is None
                 assert name is None
-<<<<<<< HEAD
                 if hasattr(data, "crs"):
                     if crs and data.crs and not data.crs == crs:
                         raise ValueError("crs of the passed geometry data is different from crs.")
                     else:
                         crs = data.crs
-=======
-                if hasattr(data, "crs") and crs:
-                    if not data.crs == crs and data.crs is not None:
-                        raise ValueError(
-                            "crs of the passed geometry data is different from crs.")
-
->>>>>>> d2a51d76
                 s = data
             else:
                 s = pd.Series(
