/*
 * Copyright (C) 2019-2020 Zilliz. All rights reserved.
 *
 * Licensed under the Apache License, Version 2.0 (the "License");
 * you may not use this file except in compliance with the License.
 * You may obtain a copy of the License at
 *
 *     http://www.apache.org/licenses/LICENSE-2.0
 *
 * Unless required by applicable law or agreed to in writing, software
 * distributed under the License is distributed on an "AS IS" BASIS,
 * WITHOUT WARRANTIES OR CONDITIONS OF ANY KIND, either express or implied.
 * See the License for the specific language governing permissions and
 * limitations under the License.
 */

#include "gis/gdal/type_scan.h"
#include "gis/wkb_types.h"
#ifdef USE_GPU
#include "gis/cuda/gis_functions.h"
#endif
#include <assert.h>
#include <stdio.h>
#include <stdlib.h>
#include <string.h>

#include "common/version.h"
#include "gis/api.h"
#include "gis/gdal/gis_functions.h"
#include "utils/check_status.h"

namespace arctern {
namespace gis {

/**************************** GEOMETRY CONSTRUCTOR ***************************/

std::shared_ptr<arrow::Array> ST_Point(const std::shared_ptr<arrow::Array>& x_values,
                                       const std::shared_ptr<arrow::Array>& y_values) {
#if defined(USE_GPU)
  return cuda::ST_Point(x_values, y_values);
#else
  return gdal::ST_Point(x_values, y_values);
#endif
}

std::shared_ptr<arrow::Array> ST_PolygonFromEnvelope(
    const std::shared_ptr<arrow::Array>& min_x_values,
    const std::shared_ptr<arrow::Array>& min_y_values,
    const std::shared_ptr<arrow::Array>& max_x_values,
    const std::shared_ptr<arrow::Array>& max_y_values) {
  return gdal::ST_PolygonFromEnvelope(min_x_values, min_y_values, max_x_values,
                                      max_y_values);
}

std::shared_ptr<arrow::Array> ST_GeomFromGeoJSON(
    const std::shared_ptr<arrow::Array>& json) {
  return gdal::ST_GeomFromGeoJSON(json);
}

/***************************** GEOMETRY ACCESSOR *****************************/

std::shared_ptr<arrow::Array> ST_IsValid(
    const std::shared_ptr<arrow::Array>& geometries) {
  return gdal::ST_IsValid(geometries);
}

std::shared_ptr<arrow::Array> ST_IsSimple(
    const std::shared_ptr<arrow::Array>& geometries) {
  return gdal::ST_IsSimple(geometries);
}

std::shared_ptr<arrow::Array> ST_GeometryType(
    const std::shared_ptr<arrow::Array>& geometries) {
  return gdal::ST_GeometryType(geometries);
}

std::shared_ptr<arrow::Array> ST_NPoints(
    const std::shared_ptr<arrow::Array>& geometries) {
  return gdal::ST_NPoints(geometries);
}

std::shared_ptr<arrow::Array> ST_Envelope(
    const std::shared_ptr<arrow::Array>& geometries) {
#if defined(USE_GPU)
  // currently support ST_Point, ST_LineString, ST_Polygon
  gdal::TypeScannerForWkt scanner(geometries);
  GroupedWkbTypes supported_types = {WkbTypes::kPoint, WkbTypes::kLineString,
                                     WkbTypes::kPolygon};
  scanner.mutable_types().push_back(supported_types);
  auto type_masks = scanner.Scan();
  if (type_masks->is_unique_group && (type_masks->unique_group == supported_types)) {
    return cuda::ST_Envelope(geometries);
  } else {
    return gdal::ST_Envelope(geometries);
  }
#else
  return gdal::ST_Envelope(geometries);
#endif
}

/**************************** GEOMETRY PROCESSING ****************************/

std::shared_ptr<arrow::Array> ST_Buffer(const std::shared_ptr<arrow::Array>& geometries,
                                        double buffer_distance, int n_quadrant_segments) {
  return gdal::ST_Buffer(geometries, buffer_distance, n_quadrant_segments);
}

std::shared_ptr<arrow::Array> ST_PrecisionReduce(
    const std::shared_ptr<arrow::Array>& geometries, int32_t precision) {
  return gdal::ST_PrecisionReduce(geometries, precision);
}

std::shared_ptr<arrow::Array> ST_Intersection(
    const std::shared_ptr<arrow::Array>& geometries_1,
    const std::shared_ptr<arrow::Array>& geometries_2) {
  return gdal::ST_Intersection(geometries_1, geometries_2);
}

std::shared_ptr<arrow::Array> ST_MakeValid(
    const std::shared_ptr<arrow::Array>& geometries) {
  return gdal::ST_MakeValid(geometries);
}

std::shared_ptr<arrow::Array> ST_SimplifyPreserveTopology(
    const std::shared_ptr<arrow::Array>& geometries, double distance_tolerance) {
  return gdal::ST_SimplifyPreserveTopology(geometries, distance_tolerance);
}

std::shared_ptr<arrow::Array> ST_Centroid(
    const std::shared_ptr<arrow::Array>& geometries) {
  return gdal::ST_Centroid(geometries);
}

std::shared_ptr<arrow::Array> ST_ConvexHull(
    const std::shared_ptr<arrow::Array>& geometries) {
  return gdal::ST_ConvexHull(geometries);
}

std::shared_ptr<arrow::Array> ST_Transform(
    const std::shared_ptr<arrow::Array>& geometries, const std::string& src_rs,
    const std::string& dst_rs) {
  return gdal::ST_Transform(geometries, src_rs, dst_rs);
}

std::shared_ptr<arrow::Array> ST_CurveToLine(
    const std::shared_ptr<arrow::Array>& geometries) {
  return gdal::ST_CurveToLine(geometries);
}

/*************************** MEASUREMENT FUNCTIONS ***************************/

std::shared_ptr<arrow::Array> ST_Distance(
    const std::shared_ptr<arrow::Array>& geometries_1,
    const std::shared_ptr<arrow::Array>& geometries_2) {
#if defined(USE_GPU)
  // currently support ST_Point
  bool lhs_ok = false;
  bool rhs_ok = false;
  //  {
  //    gdal::TypeScannerForWkt lhs_scanner(geometries_1);
  //    GroupedWkbTypes lhs_supported_types = {WkbTypes::kPoint};
  //    lhs_scanner.mutable_types().push_back(lhs_supported_types);
  //    auto lhs_type_masks = lhs_scanner.Scan();
  //    lhs_ok = lhs_type_masks->is_unique_group &&
  //             (lhs_type_masks->unique_group == lhs_supported_types);
  //  }
  //  {
  //    gdal::TypeScannerForWkt rhs_scanner(geometries_2);
  //    GroupedWkbTypes rhs_supported_types = {WkbTypes::kPoint};
  //    rhs_scanner.mutable_types().push_back(rhs_supported_types);
  //    auto rhs_type_masks = rhs_scanner.Scan();
  //    rhs_ok = rhs_type_masks->is_unique_group &&
  //             (rhs_type_masks->unique_group == rhs_supported_types);
  //  }

  if (lhs_ok && rhs_ok) {
    return cuda::ST_Distance(geometries_1, geometries_2);
  } else {
    return gdal::ST_Distance(geometries_1, geometries_2);
  }
#else
  return gdal::ST_Distance(geometries_1, geometries_2);
#endif
}

std::shared_ptr<arrow::Array> ST_Area(const std::shared_ptr<arrow::Array>& geometries) {
#if defined(USE_GPU)
  // currently support ST_Polygon
  gdal::TypeScannerForWkt scanner(geometries);
  GroupedWkbTypes supported_types = {WkbTypes::kPolygon};
  scanner.mutable_types().push_back(supported_types);
  auto type_masks = scanner.Scan();
  if (type_masks->is_unique_group && (type_masks->unique_group == supported_types)) {
    return cuda::ST_Area(geometries);
  } else {
    return gdal::ST_Area(geometries);
  }
#else
  return gdal::ST_Area(geometries);
#endif
}

std::shared_ptr<arrow::Array> ST_Length(const std::shared_ptr<arrow::Array>& geometries) {
#if defined(USE_GPU)
  // currently support ST_LineString
  gdal::TypeScannerForWkt scanner(geometries);
  GroupedWkbTypes supported_types = {WkbTypes::kLineString};
  scanner.mutable_types().push_back(supported_types);
  auto type_masks = scanner.Scan();
  if (type_masks->is_unique_group && (type_masks->unique_group == supported_types)) {
    return cuda::ST_Length(geometries);
  } else {
    return gdal::ST_Length(geometries);
  }
#else
  return gdal::ST_Length(geometries);
#endif
}

std::shared_ptr<arrow::Array> ST_HausdorffDistance(
    const std::shared_ptr<arrow::Array>& geo1,
    const std::shared_ptr<arrow::Array>& geo2) {
  return gdal::ST_HausdorffDistance(geo1, geo2);
}

/**************************** SPATIAL RELATIONSHIP ***************************/

std::shared_ptr<arrow::Array> ST_Equals(
    const std::shared_ptr<arrow::Array>& geometries_1,
    const std::shared_ptr<arrow::Array>& geometries_2) {
  return gdal::ST_Equals(geometries_1, geometries_2);
}

std::shared_ptr<arrow::Array> ST_Touches(
    const std::shared_ptr<arrow::Array>& geometries_1,
    const std::shared_ptr<arrow::Array>& geometries_2) {
  return gdal::ST_Touches(geometries_1, geometries_2);
}

std::shared_ptr<arrow::Array> ST_Overlaps(
    const std::shared_ptr<arrow::Array>& geometries_1,
    const std::shared_ptr<arrow::Array>& geometries_2) {
  return gdal::ST_Overlaps(geometries_1, geometries_2);
}

std::shared_ptr<arrow::Array> ST_Crosses(
    const std::shared_ptr<arrow::Array>& geometries_1,
    const std::shared_ptr<arrow::Array>& geometries_2) {
  return gdal::ST_Crosses(geometries_1, geometries_2);
}

std::shared_ptr<arrow::Array> ST_Contains(
    const std::shared_ptr<arrow::Array>& geometries_1,
    const std::shared_ptr<arrow::Array>& geometries_2) {
  return gdal::ST_Contains(geometries_1, geometries_2);
}

std::shared_ptr<arrow::Array> ST_Intersects(
    const std::shared_ptr<arrow::Array>& geometries_1,
    const std::shared_ptr<arrow::Array>& geometries_2) {
  return gdal::ST_Intersects(geometries_1, geometries_2);
}

std::shared_ptr<arrow::Array> ST_Within(
    const std::shared_ptr<arrow::Array>& geometries_1,
    const std::shared_ptr<arrow::Array>& geometries_2) {
#if defined(USE_GPU)
  // currently support ST_Point within ST_Polygon
  gdal::TypeScannerForWkt lhs_scanner(geometries_1);
  GroupedWkbTypes lhs_supported_types = {WkbTypes::kPoint};
  lhs_scanner.mutable_types().push_back(lhs_supported_types);
  auto lhs_type_masks = lhs_scanner.Scan();

  gdal::TypeScannerForWkt rhs_scanner(geometries_2);
  GroupedWkbTypes rhs_supported_types = {WkbTypes::kPolygon};
  rhs_scanner.mutable_types().push_back(rhs_supported_types);
  auto rhs_type_masks = rhs_scanner.Scan();

  if (lhs_type_masks->is_unique_group &&
      (lhs_type_masks->unique_group == lhs_supported_types) &&
      rhs_type_masks->is_unique_group &&
      (rhs_type_masks->unique_group == rhs_supported_types)) {
    return cuda::ST_Within(geometries_1, geometries_2);
  } else {
    return gdal::ST_Within(geometries_1, geometries_2);
  }
#else
  return gdal::ST_Within(geometries_1, geometries_2);
#endif
}

/*************************** AGGREGATE FUNCTIONS ***************************/

std::shared_ptr<arrow::Array> ST_Union_Aggr(
    const std::shared_ptr<arrow::Array>& geometries) {
  return gdal::ST_Union_Aggr(geometries);
}

std::shared_ptr<arrow::Array> ST_Envelope_Aggr(
    const std::shared_ptr<arrow::Array>& geometries) {
  return gdal::ST_Envelope_Aggr(geometries);
}

/*************************** AGGREGATE FUNCTIONS ***************************/

std::shared_ptr<std::string> GIS_Version() {
  const std::string info = "gis version : " + std::string(LIB_VERSION) + "\n" +
<<<<<<< HEAD
//                           "build tyoe : " + CMAKE_BUILD_TYPE + "/" + CPU_OR_GPU + "\n" +
=======
#ifdef USE_GPU
                           "build type : " + CMAKE_BUILD_TYPE + "/GPU \n" +
#else
                           "build type : " + CMAKE_BUILD_TYPE + "/CPU \n" +
#endif
>>>>>>> 9bfc29c2
                           "build time : " + BUILD_TIME + "\n" +
                           "commit id : " + LAST_COMMIT_ID + "\n";
  return std::make_shared<std::string>(info);
}

}  // namespace gis
}  // namespace arctern<|MERGE_RESOLUTION|>--- conflicted
+++ resolved
@@ -305,15 +305,11 @@
 
 std::shared_ptr<std::string> GIS_Version() {
   const std::string info = "gis version : " + std::string(LIB_VERSION) + "\n" +
-<<<<<<< HEAD
-//                           "build tyoe : " + CMAKE_BUILD_TYPE + "/" + CPU_OR_GPU + "\n" +
-=======
 #ifdef USE_GPU
                            "build type : " + CMAKE_BUILD_TYPE + "/GPU \n" +
 #else
                            "build type : " + CMAKE_BUILD_TYPE + "/CPU \n" +
 #endif
->>>>>>> 9bfc29c2
                            "build time : " + BUILD_TIME + "\n" +
                            "commit id : " + LAST_COMMIT_ID + "\n";
   return std::make_shared<std::string>(info);
