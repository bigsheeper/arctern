/*
 * Copyright (C) 2019-2020 Zilliz. All rights reserved.
 *
 * Licensed under the Apache License, Version 2.0 (the "License");
 * you may not use this file except in compliance with the License.
 * You may obtain a copy of the License at
 *
 *     http://www.apache.org/licenses/LICENSE-2.0
 *
 * Unless required by applicable law or agreed to in writing, software
 * distributed under the License is distributed on an "AS IS" BASIS,
 * WITHOUT WARRANTIES OR CONDITIONS OF ANY KIND, either express or implied.
 * See the License for the specific language governing permissions and
 * limitations under the License.
 */

#include "gis/gdal/type_scan.h"
#include "gis/wkb_types.h"
#ifdef USE_GPU
#include "gis/cuda/gis_functions.h"
#endif
#include <assert.h>
#include <stdio.h>
#include <stdlib.h>
#include <string.h>

#include "common/version.h"
#include "gis/api.h"
#include "gis/gdal/gis_functions.h"
#include "utils/check_status.h"

namespace arctern {
namespace gis {

/**************************** GEOMETRY CONSTRUCTOR ***************************/

std::shared_ptr<arrow::Array> ST_Point(const std::shared_ptr<arrow::Array>& x_values,
                                       const std::shared_ptr<arrow::Array>& y_values) {
  // #if defined(USE_GPU)
  // return cuda::ST_Point(x_values, y_values);
  // #else
  return gdal::ST_Point(x_values, y_values);
  // #endif
}

std::shared_ptr<arrow::Array> ST_PolygonFromEnvelope(
    const std::shared_ptr<arrow::Array>& min_x_values,
    const std::shared_ptr<arrow::Array>& min_y_values,
    const std::shared_ptr<arrow::Array>& max_x_values,
    const std::shared_ptr<arrow::Array>& max_y_values) {
  return gdal::ST_PolygonFromEnvelope(min_x_values, min_y_values, max_x_values,
                                      max_y_values);
}

std::shared_ptr<arrow::Array> ST_GeomFromGeoJSON(
    const std::shared_ptr<arrow::Array>& json) {
  return gdal::ST_GeomFromGeoJSON(json);
}

/***************************** GEOMETRY ACCESSOR *****************************/

std::shared_ptr<arrow::Array> ST_IsValid(
    const std::shared_ptr<arrow::Array>& geometries) {
  return gdal::ST_IsValid(geometries);
}

std::shared_ptr<arrow::Array> ST_IsSimple(
    const std::shared_ptr<arrow::Array>& geometries) {
  return gdal::ST_IsSimple(geometries);
}

std::shared_ptr<arrow::Array> ST_GeometryType(
    const std::shared_ptr<arrow::Array>& geometries) {
  return gdal::ST_GeometryType(geometries);
}

std::shared_ptr<arrow::Array> ST_NPoints(
    const std::shared_ptr<arrow::Array>& geometries) {
  return gdal::ST_NPoints(geometries);
}

std::shared_ptr<arrow::Array> ST_Envelope(
    const std::shared_ptr<arrow::Array>& geometries) {
<<<<<<< HEAD
#if defined(USE_GPU)
  // currently support ST_Point, ST_LineString, ST_Polygon
  gdal::TypeScannerForWkt scanner(geometries);
  GroupedWkbTypes supported_types = {WkbTypes::kPoint, WkbTypes::kLineString,
                                     WkbTypes::kPolygon};
  scanner.mutable_types().push_back(supported_types);
  auto type_masks = scanner.Scan();
  if (type_masks->is_unique_type && (type_masks->unique_type == supported_types)) {
    return cuda::ST_Envelope(geometries);
  } else {
    return gdal::ST_Envelope(geometries);
  }
#else
=======
  // #if defined(USE_GPU)
  //   // currently support ST_Point, ST_LineString, ST_Polygon
  //   gdal::TypeScannerForWkt scanner(geometries);
  //   GroupedWkbTypes supported_types = {WkbTypes::kPoint, WkbTypes::kLineString,
  //                                      WkbTypes::kPolygon};
  //   scanner.mutable_types().push_back(supported_types);
  //   auto type_masks = scanner.Scan();
  //   if (type_masks->is_unique_group && (type_masks->unique_group == supported_types)) {
  //     return cuda::ST_Envelope(geometries);
  //   } else {
  //     return gdal::ST_Envelope(geometries);
  //   }
  // #else
>>>>>>> 45fac118
  return gdal::ST_Envelope(geometries);
  // #endif
}

/**************************** GEOMETRY PROCESSING ****************************/

std::shared_ptr<arrow::Array> ST_Buffer(const std::shared_ptr<arrow::Array>& geometries,
                                        double buffer_distance, int n_quadrant_segments) {
  return gdal::ST_Buffer(geometries, buffer_distance, n_quadrant_segments);
}

std::shared_ptr<arrow::Array> ST_PrecisionReduce(
    const std::shared_ptr<arrow::Array>& geometries, int32_t precision) {
  return gdal::ST_PrecisionReduce(geometries, precision);
}

std::shared_ptr<arrow::Array> ST_Intersection(
    const std::shared_ptr<arrow::Array>& geometries_1,
    const std::shared_ptr<arrow::Array>& geometries_2) {
  return gdal::ST_Intersection(geometries_1, geometries_2);
}

std::shared_ptr<arrow::Array> ST_MakeValid(
    const std::shared_ptr<arrow::Array>& geometries) {
  return gdal::ST_MakeValid(geometries);
}

std::shared_ptr<arrow::Array> ST_SimplifyPreserveTopology(
    const std::shared_ptr<arrow::Array>& geometries, double distance_tolerance) {
  return gdal::ST_SimplifyPreserveTopology(geometries, distance_tolerance);
}

std::shared_ptr<arrow::Array> ST_Centroid(
    const std::shared_ptr<arrow::Array>& geometries) {
  return gdal::ST_Centroid(geometries);
}

std::shared_ptr<arrow::Array> ST_ConvexHull(
    const std::shared_ptr<arrow::Array>& geometries) {
  return gdal::ST_ConvexHull(geometries);
}

std::shared_ptr<arrow::Array> ST_Transform(
    const std::shared_ptr<arrow::Array>& geometries, const std::string& src_rs,
    const std::string& dst_rs) {
  return gdal::ST_Transform(geometries, src_rs, dst_rs);
}

std::shared_ptr<arrow::Array> ST_CurveToLine(
    const std::shared_ptr<arrow::Array>& geometries) {
  return gdal::ST_CurveToLine(geometries);
}

/*************************** MEASUREMENT FUNCTIONS ***************************/

std::shared_ptr<arrow::Array> ST_Distance(
    const std::shared_ptr<arrow::Array>& geometries_1,
    const std::shared_ptr<arrow::Array>& geometries_2) {
<<<<<<< HEAD
#if defined(USE_GPU)
  // currently support ST_Point
  bool lhs_ok = false;
  bool rhs_ok = false;
  //  {
  //    gdal::TypeScannerForWkt lhs_scanner(geometries_1);
  //    GroupedWkbTypes lhs_supported_types = {WkbTypes::kPoint};
  //    lhs_scanner.mutable_types().push_back(lhs_supported_types);
  //    auto lhs_type_masks = lhs_scanner.Scan();
  //    lhs_ok = lhs_type_masks->is_unique_type &&
  //             (lhs_type_masks->unique_type == lhs_supported_types);
  //  }
  //  {
  //    gdal::TypeScannerForWkt rhs_scanner(geometries_2);
  //    GroupedWkbTypes rhs_supported_types = {WkbTypes::kPoint};
  //    rhs_scanner.mutable_types().push_back(rhs_supported_types);
  //    auto rhs_type_masks = rhs_scanner.Scan();
  //    rhs_ok = rhs_type_masks->is_unique_type &&
  //             (rhs_type_masks->unique_type == rhs_supported_types);
  //  }

  if (lhs_ok && rhs_ok) {
    return cuda::ST_Distance(geometries_1, geometries_2);
  } else {
    return gdal::ST_Distance(geometries_1, geometries_2);
  }
#else
=======
  // #if defined(USE_GPU)
  //   // currently support ST_Point
  //   bool lhs_ok = false;
  //   bool rhs_ok = false;
  //   //  {
  //   //    gdal::TypeScannerForWkt lhs_scanner(geometries_1);
  //   //    GroupedWkbTypes lhs_supported_types = {WkbTypes::kPoint};
  //   //    lhs_scanner.mutable_types().push_back(lhs_supported_types);
  //   //    auto lhs_type_masks = lhs_scanner.Scan();
  //   //    lhs_ok = lhs_type_masks->is_unique_group &&
  //   //             (lhs_type_masks->unique_group == lhs_supported_types);
  //   //  }
  //   //  {
  //   //    gdal::TypeScannerForWkt rhs_scanner(geometries_2);
  //   //    GroupedWkbTypes rhs_supported_types = {WkbTypes::kPoint};
  //   //    rhs_scanner.mutable_types().push_back(rhs_supported_types);
  //   //    auto rhs_type_masks = rhs_scanner.Scan();
  //   //    rhs_ok = rhs_type_masks->is_unique_group &&
  //   //             (rhs_type_masks->unique_group == rhs_supported_types);
  //   //  }

  //   if (lhs_ok && rhs_ok) {
  //     return cuda::ST_Distance(geometries_1, geometries_2);
  //   } else {
  //     return gdal::ST_Distance(geometries_1, geometries_2);
  //   }
  // #else
>>>>>>> 45fac118
  return gdal::ST_Distance(geometries_1, geometries_2);
  // #endif
}

std::shared_ptr<arrow::Array> ST_Area(const std::shared_ptr<arrow::Array>& geometries) {
<<<<<<< HEAD
#if defined(USE_GPU)
  // currently support ST_Polygon
  gdal::TypeScannerForWkt scanner(geometries);
  GroupedWkbTypes supported_types = {WkbTypes::kPolygon};
  scanner.mutable_types().push_back(supported_types);
  auto type_masks = scanner.Scan();
  if (type_masks->is_unique_type && (type_masks->unique_type == supported_types)) {
    return cuda::ST_Area(geometries);
  } else {
    return gdal::ST_Area(geometries);
  }
#else
=======
  // #if defined(USE_GPU)
  //   // currently support ST_Polygon
  //   gdal::TypeScannerForWkt scanner(geometries);
  //   GroupedWkbTypes supported_types = {WkbTypes::kPolygon};
  //   scanner.mutable_types().push_back(supported_types);
  //   auto type_masks = scanner.Scan();
  //   if (type_masks->is_unique_group && (type_masks->unique_group == supported_types)) {
  //     return cuda::ST_Area(geometries);
  //   } else {
  //     return gdal::ST_Area(geometries);
  //   }
  // #else
>>>>>>> 45fac118
  return gdal::ST_Area(geometries);
  // #endif
}

std::shared_ptr<arrow::Array> ST_Length(const std::shared_ptr<arrow::Array>& geometries) {
<<<<<<< HEAD
#if defined(USE_GPU)
  // currently support ST_LineString
  gdal::TypeScannerForWkt scanner(geometries);
  GroupedWkbTypes supported_types = {WkbTypes::kLineString};
  scanner.mutable_types().push_back(supported_types);
  auto type_masks = scanner.Scan();
  if (type_masks->is_unique_type && (type_masks->unique_type == supported_types)) {
    return cuda::ST_Length(geometries);
  } else {
    return gdal::ST_Length(geometries);
  }
#else
=======
  // #if defined(USE_GPU)
  //   // currently support ST_LineString
  //   gdal::TypeScannerForWkt scanner(geometries);
  //   GroupedWkbTypes supported_types = {WkbTypes::kLineString};
  //   scanner.mutable_types().push_back(supported_types);
  //   auto type_masks = scanner.Scan();
  //   if (type_masks->is_unique_group && (type_masks->unique_group == supported_types)) {
  //     return cuda::ST_Length(geometries);
  //   } else {
  //     return gdal::ST_Length(geometries);
  //   }
  // #else
>>>>>>> 45fac118
  return gdal::ST_Length(geometries);
  // #endif
}

std::shared_ptr<arrow::Array> ST_HausdorffDistance(
    const std::shared_ptr<arrow::Array>& geo1,
    const std::shared_ptr<arrow::Array>& geo2) {
  return gdal::ST_HausdorffDistance(geo1, geo2);
}

/**************************** SPATIAL RELATIONSHIP ***************************/

std::shared_ptr<arrow::Array> ST_Equals(
    const std::shared_ptr<arrow::Array>& geometries_1,
    const std::shared_ptr<arrow::Array>& geometries_2) {
  return gdal::ST_Equals(geometries_1, geometries_2);
}

std::shared_ptr<arrow::Array> ST_Touches(
    const std::shared_ptr<arrow::Array>& geometries_1,
    const std::shared_ptr<arrow::Array>& geometries_2) {
  return gdal::ST_Touches(geometries_1, geometries_2);
}

std::shared_ptr<arrow::Array> ST_Overlaps(
    const std::shared_ptr<arrow::Array>& geometries_1,
    const std::shared_ptr<arrow::Array>& geometries_2) {
  return gdal::ST_Overlaps(geometries_1, geometries_2);
}

std::shared_ptr<arrow::Array> ST_Crosses(
    const std::shared_ptr<arrow::Array>& geometries_1,
    const std::shared_ptr<arrow::Array>& geometries_2) {
  return gdal::ST_Crosses(geometries_1, geometries_2);
}

std::shared_ptr<arrow::Array> ST_Contains(
    const std::shared_ptr<arrow::Array>& geometries_1,
    const std::shared_ptr<arrow::Array>& geometries_2) {
  return gdal::ST_Contains(geometries_1, geometries_2);
}

std::shared_ptr<arrow::Array> ST_Intersects(
    const std::shared_ptr<arrow::Array>& geometries_1,
    const std::shared_ptr<arrow::Array>& geometries_2) {
  return gdal::ST_Intersects(geometries_1, geometries_2);
}

std::shared_ptr<arrow::Array> ST_Within(
    const std::shared_ptr<arrow::Array>& geometries_1,
    const std::shared_ptr<arrow::Array>& geometries_2) {
<<<<<<< HEAD
#if defined(USE_GPU)
  // currently support ST_Point within ST_Polygon
  gdal::TypeScannerForWkt lhs_scanner(geometries_1);
  GroupedWkbTypes lhs_supported_types = {WkbTypes::kPoint};
  lhs_scanner.mutable_types().push_back(lhs_supported_types);
  auto lhs_type_masks = lhs_scanner.Scan();

  gdal::TypeScannerForWkt rhs_scanner(geometries_2);
  GroupedWkbTypes rhs_supported_types = {WkbTypes::kPolygon};
  rhs_scanner.mutable_types().push_back(rhs_supported_types);
  auto rhs_type_masks = rhs_scanner.Scan();

  if (lhs_type_masks->is_unique_type &&
      (lhs_type_masks->unique_type == lhs_supported_types) &&
      rhs_type_masks->is_unique_type &&
      (rhs_type_masks->unique_type == rhs_supported_types)) {
    return cuda::ST_Within(geometries_1, geometries_2);
  } else {
    return gdal::ST_Within(geometries_1, geometries_2);
  }
#else
=======
  // #if defined(USE_GPU)
  //   // currently support ST_Point within ST_Polygon
  //   gdal::TypeScannerForWkt lhs_scanner(geometries_1);
  //   GroupedWkbTypes lhs_supported_types = {WkbTypes::kPoint};
  //   lhs_scanner.mutable_types().push_back(lhs_supported_types);
  //   auto lhs_type_masks = lhs_scanner.Scan();

  //   gdal::TypeScannerForWkt rhs_scanner(geometries_2);
  //   GroupedWkbTypes rhs_supported_types = {WkbTypes::kPolygon};
  //   rhs_scanner.mutable_types().push_back(rhs_supported_types);
  //   auto rhs_type_masks = rhs_scanner.Scan();

  //   if (lhs_type_masks->is_unique_group &&
  //       (lhs_type_masks->unique_group == lhs_supported_types) &&
  //       rhs_type_masks->is_unique_group &&
  //       (rhs_type_masks->unique_group == rhs_supported_types)) {
  //     return cuda::ST_Within(geometries_1, geometries_2);
  //   } else {
  //     return gdal::ST_Within(geometries_1, geometries_2);
  //   }
  // #else
>>>>>>> 45fac118
  return gdal::ST_Within(geometries_1, geometries_2);
  // #endif
}

/*************************** AGGREGATE FUNCTIONS ***************************/

std::shared_ptr<arrow::Array> ST_Union_Aggr(
    const std::shared_ptr<arrow::Array>& geometries) {
  return gdal::ST_Union_Aggr(geometries);
}

std::shared_ptr<arrow::Array> ST_Envelope_Aggr(
    const std::shared_ptr<arrow::Array>& geometries) {
  return gdal::ST_Envelope_Aggr(geometries);
}

/*************************** AGGREGATE FUNCTIONS ***************************/

std::shared_ptr<std::string> GIS_Version() {
  const std::string info = "gis version : " + std::string(LIB_VERSION) + "\n" +
#ifdef USE_GPU
                           "build type : " + CMAKE_BUILD_TYPE + "/GPU \n" +
#else
                           "build type : " + CMAKE_BUILD_TYPE + "/CPU \n" +
#endif
                           "build time : " + BUILD_TIME + "\n" +
                           "commit id : " + LAST_COMMIT_ID + "\n";
  return std::make_shared<std::string>(info);
}

}  // namespace gis
}  // namespace arctern<|MERGE_RESOLUTION|>--- conflicted
+++ resolved
@@ -81,21 +81,6 @@
 
 std::shared_ptr<arrow::Array> ST_Envelope(
     const std::shared_ptr<arrow::Array>& geometries) {
-<<<<<<< HEAD
-#if defined(USE_GPU)
-  // currently support ST_Point, ST_LineString, ST_Polygon
-  gdal::TypeScannerForWkt scanner(geometries);
-  GroupedWkbTypes supported_types = {WkbTypes::kPoint, WkbTypes::kLineString,
-                                     WkbTypes::kPolygon};
-  scanner.mutable_types().push_back(supported_types);
-  auto type_masks = scanner.Scan();
-  if (type_masks->is_unique_type && (type_masks->unique_type == supported_types)) {
-    return cuda::ST_Envelope(geometries);
-  } else {
-    return gdal::ST_Envelope(geometries);
-  }
-#else
-=======
   // #if defined(USE_GPU)
   //   // currently support ST_Point, ST_LineString, ST_Polygon
   //   gdal::TypeScannerForWkt scanner(geometries);
@@ -109,7 +94,6 @@
   //     return gdal::ST_Envelope(geometries);
   //   }
   // #else
->>>>>>> 45fac118
   return gdal::ST_Envelope(geometries);
   // #endif
 }
@@ -168,35 +152,6 @@
 std::shared_ptr<arrow::Array> ST_Distance(
     const std::shared_ptr<arrow::Array>& geometries_1,
     const std::shared_ptr<arrow::Array>& geometries_2) {
-<<<<<<< HEAD
-#if defined(USE_GPU)
-  // currently support ST_Point
-  bool lhs_ok = false;
-  bool rhs_ok = false;
-  //  {
-  //    gdal::TypeScannerForWkt lhs_scanner(geometries_1);
-  //    GroupedWkbTypes lhs_supported_types = {WkbTypes::kPoint};
-  //    lhs_scanner.mutable_types().push_back(lhs_supported_types);
-  //    auto lhs_type_masks = lhs_scanner.Scan();
-  //    lhs_ok = lhs_type_masks->is_unique_type &&
-  //             (lhs_type_masks->unique_type == lhs_supported_types);
-  //  }
-  //  {
-  //    gdal::TypeScannerForWkt rhs_scanner(geometries_2);
-  //    GroupedWkbTypes rhs_supported_types = {WkbTypes::kPoint};
-  //    rhs_scanner.mutable_types().push_back(rhs_supported_types);
-  //    auto rhs_type_masks = rhs_scanner.Scan();
-  //    rhs_ok = rhs_type_masks->is_unique_type &&
-  //             (rhs_type_masks->unique_type == rhs_supported_types);
-  //  }
-
-  if (lhs_ok && rhs_ok) {
-    return cuda::ST_Distance(geometries_1, geometries_2);
-  } else {
-    return gdal::ST_Distance(geometries_1, geometries_2);
-  }
-#else
-=======
   // #if defined(USE_GPU)
   //   // currently support ST_Point
   //   bool lhs_ok = false;
@@ -224,26 +179,11 @@
   //     return gdal::ST_Distance(geometries_1, geometries_2);
   //   }
   // #else
->>>>>>> 45fac118
   return gdal::ST_Distance(geometries_1, geometries_2);
   // #endif
 }
 
 std::shared_ptr<arrow::Array> ST_Area(const std::shared_ptr<arrow::Array>& geometries) {
-<<<<<<< HEAD
-#if defined(USE_GPU)
-  // currently support ST_Polygon
-  gdal::TypeScannerForWkt scanner(geometries);
-  GroupedWkbTypes supported_types = {WkbTypes::kPolygon};
-  scanner.mutable_types().push_back(supported_types);
-  auto type_masks = scanner.Scan();
-  if (type_masks->is_unique_type && (type_masks->unique_type == supported_types)) {
-    return cuda::ST_Area(geometries);
-  } else {
-    return gdal::ST_Area(geometries);
-  }
-#else
-=======
   // #if defined(USE_GPU)
   //   // currently support ST_Polygon
   //   gdal::TypeScannerForWkt scanner(geometries);
@@ -256,26 +196,11 @@
   //     return gdal::ST_Area(geometries);
   //   }
   // #else
->>>>>>> 45fac118
   return gdal::ST_Area(geometries);
   // #endif
 }
 
 std::shared_ptr<arrow::Array> ST_Length(const std::shared_ptr<arrow::Array>& geometries) {
-<<<<<<< HEAD
-#if defined(USE_GPU)
-  // currently support ST_LineString
-  gdal::TypeScannerForWkt scanner(geometries);
-  GroupedWkbTypes supported_types = {WkbTypes::kLineString};
-  scanner.mutable_types().push_back(supported_types);
-  auto type_masks = scanner.Scan();
-  if (type_masks->is_unique_type && (type_masks->unique_type == supported_types)) {
-    return cuda::ST_Length(geometries);
-  } else {
-    return gdal::ST_Length(geometries);
-  }
-#else
-=======
   // #if defined(USE_GPU)
   //   // currently support ST_LineString
   //   gdal::TypeScannerForWkt scanner(geometries);
@@ -288,7 +213,6 @@
   //     return gdal::ST_Length(geometries);
   //   }
   // #else
->>>>>>> 45fac118
   return gdal::ST_Length(geometries);
   // #endif
 }
@@ -340,29 +264,6 @@
 std::shared_ptr<arrow::Array> ST_Within(
     const std::shared_ptr<arrow::Array>& geometries_1,
     const std::shared_ptr<arrow::Array>& geometries_2) {
-<<<<<<< HEAD
-#if defined(USE_GPU)
-  // currently support ST_Point within ST_Polygon
-  gdal::TypeScannerForWkt lhs_scanner(geometries_1);
-  GroupedWkbTypes lhs_supported_types = {WkbTypes::kPoint};
-  lhs_scanner.mutable_types().push_back(lhs_supported_types);
-  auto lhs_type_masks = lhs_scanner.Scan();
-
-  gdal::TypeScannerForWkt rhs_scanner(geometries_2);
-  GroupedWkbTypes rhs_supported_types = {WkbTypes::kPolygon};
-  rhs_scanner.mutable_types().push_back(rhs_supported_types);
-  auto rhs_type_masks = rhs_scanner.Scan();
-
-  if (lhs_type_masks->is_unique_type &&
-      (lhs_type_masks->unique_type == lhs_supported_types) &&
-      rhs_type_masks->is_unique_type &&
-      (rhs_type_masks->unique_type == rhs_supported_types)) {
-    return cuda::ST_Within(geometries_1, geometries_2);
-  } else {
-    return gdal::ST_Within(geometries_1, geometries_2);
-  }
-#else
-=======
   // #if defined(USE_GPU)
   //   // currently support ST_Point within ST_Polygon
   //   gdal::TypeScannerForWkt lhs_scanner(geometries_1);
@@ -384,7 +285,6 @@
   //     return gdal::ST_Within(geometries_1, geometries_2);
   //   }
   // #else
->>>>>>> 45fac118
   return gdal::ST_Within(geometries_1, geometries_2);
   // #endif
 }
