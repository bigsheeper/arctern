--- conflicted
+++ resolved
@@ -74,16 +74,9 @@
             )
 else ()
     target_link_libraries(GIS
-<<<<<<< HEAD
-            GL
-            gdal
-            EGL
-            cudart
-=======
             GLU
             OSMesa
 	    gdal
->>>>>>> f395151f
             arrow
             pthread
             miniz
