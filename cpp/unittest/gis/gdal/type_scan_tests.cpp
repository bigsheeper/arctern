--- conflicted
+++ resolved
@@ -268,9 +268,4 @@
   };
   dispatch::UnaryExecute<arrow::StringArray>(mask_result, false_checker, true_checker,
                                              cases);
-<<<<<<< HEAD
-}
-=======
-}
-
->>>>>>> 3379b148
+}
