--- conflicted
+++ resolved
@@ -56,13 +56,7 @@
             for (crs_element, geometry) in zip(crs, geometries):
                 self[geometry] = GeoSeries(self[geometry])
                 self[geometry].invalidate_sindex()
-<<<<<<< HEAD
                 self[geometry].set_crs(crs_element)
-=======
-            for (crs_element, geometry) in zip(crs, geometries):
-                if crs_element is not None:
-                    self[geometry].set_crs(crs_element)
->>>>>>> 79be1045
 
             self._geometry_column_name = geometries
             self._crs = crs
@@ -77,10 +71,7 @@
         geometry_crs = frame._crs
         if not isinstance(frame[col], GeoSeries):
             frame[col] = GeoSeries(frame[col])
-<<<<<<< HEAD
             frame[col].set_crs(crs)
-=======
->>>>>>> 79be1045
             geometry_cols.append(col)
             if crs is None:
                 geometry_crs.append(None)
@@ -90,18 +81,11 @@
             index = geometry_cols.index(col)
             if crs is not None:
                 geometry_crs[index] = crs
-<<<<<<< HEAD
                 frame[col].set_crs(crs)
 
         # for (crs, col) in zip(geometry_crs, geometry_cols):
         #     if crs is not None:
         #         frame[col].set_crs(crs)
-=======
-
-        for (crs, col) in zip(geometry_crs, geometry_cols):
-            if crs is not None:
-                frame[col].set_crs(crs)
->>>>>>> 79be1045
 
         if not inplace:
             return frame
@@ -247,7 +231,6 @@
         right_geometries = right.geometries_name
         right_crs = right.crs
         result_cols = result.columns.values.tolist()
-<<<<<<< HEAD
         result_geometries_name = result.geometries_name
         result_crs = result.crs
         strip_result = []
@@ -267,24 +250,6 @@
                     result[result_cols[i]].set_crs(right_crs[index])
                     result_crs.append(right_crs[index])
                     continue
-=======
-        flag = True
-        for col in geo_cols:
-            if col in result_cols:
-                flag = False
-
-        if isinstance(result, DataFrame) and not flag:
-            result.__class__ = GeoDataFrame
-            for col in geo_cols:
-                if col in result_cols:
-                    result[col] = GeoSeries(result[col])
-            for col in geo_cols:
-                if col in result_cols:
-                    result[col].set_crs(geos_crs[col])
-                    result._geometry_column_name.append(col)
-        elif isinstance(result, DataFrame) and flag:
-            result.__class__ = DataFrame
->>>>>>> 79be1045
         return result
 
     @classmethod
