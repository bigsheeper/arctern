--- conflicted
+++ resolved
@@ -176,28 +176,6 @@
                 result._geometry_column_name.append(col)
         return result
 
-<<<<<<< HEAD
-    @classmethod
-    def _from_features(cls, features, crs=None, columns=None):
-        rows = []
-        for feature in features:
-            if hasattr(feature, "__geo_interface__"):
-                feature = feature.__geo_interface__
-            row = {
-                "geometry": GeoSeries.geom_from_geojson(json.dumps(feature["geometry"]))[0] if feature[
-                    "geometry"] else None
-            }
-            # load properties
-            row.update(feature["properties"])
-            rows.append(row)
-        return GeoDataFrame(rows, columns=columns, geometries=["geometry"], crs=[crs])
-
-    def _invalidate_sindex(self):
-        self._sindex = None
-        self._sindex_generated = False
-
-=======
->>>>>>> 0f97d7e2
     def disolve(self, by=None, col="geometry", aggfunc="first", as_index=True):
         data = self.drop(labels=col, axis=1)
         aggregated_data = data.groupby(by=by).agg(aggfunc)
@@ -241,7 +219,6 @@
                 if col in result_cols:
                     result[col].set_crs(geos_crs[col])
                     result._geometry_column_name.append(col)
-            result._invalidate_sindex()
         elif isinstance(result, DataFrame) and flag:
             result.__class__ = DataFrame
         return result
