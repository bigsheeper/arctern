--- conflicted
+++ resolved
@@ -31,7 +31,6 @@
         geometries = kwargs.pop("geometries", None)
         super(GeoDataFrame, self).__init__(*args, **kwargs)
 
-<<<<<<< HEAD
         if geometries is None and crs is not None:
             raise ValueError("No geometry column specified!")
         elif geometries is None:
@@ -51,34 +50,16 @@
             else:
                 raise TypeError("The type of crs should be str or list!")
             for i in range(0, geo_length - crs_length):
-                crs.append("None")
+                crs.append(None)
             for (crs_element, geometry) in zip(crs, geometries):
                 self[geometry] = GeoSeries(self[geometry])
                 self[geometry].invalidate_sindex()
+            for (crs_element, geometry) in zip(crs, geometries):
                 if crs_element is not None:
                     self[geometry].set_crs(crs_element)
-                self[geometry].set_crs(crs_element)
-=======
-        if geometries is not None:
+
             self._geometry_column_name = geometries
-            for geometry in geometries:
-                try:
-                    self[geometry] = GeoSeries(self[geometry])
-                except TypeError:
-                    pass
-            crs_length = len(crs)
-            geo_length = len(geometries)
-            if crs_length < geo_length:
-                for i in range(0, geo_length - crs_length):
-                    crs.append("None")
-
-            for (crs_element, geo_element) in zip(crs, geometries):
-                self[geo_element].set_crs(crs_element)
-        else:
-            self._geometry_column_name = []
->>>>>>> 08073e4f
-
-            self._geometry_column_name = geometries
+            self._crs = crs
 
     def set_geometry(self, col, inplace=False, crs=None):
         if inplace:
@@ -86,27 +67,23 @@
         else:
             frame = self.copy()
 
-        geos_crs = {}
-        crs_length = len(crs)
-        geo_length = len(cols)
-        if crs_length < geo_length:
-            for i in range(0, geo_length - crs_length):
-                crs.append("None")
-        for col, geo_crs in zip(cols, crs):
-            geos_crs[col] = geo_crs
-        for col in frame._geometry_column_name:
-            geos_crs[col] = frame[col].crs
-
         geometry_cols = frame._geometry_column_name
-        for col in cols:
-            if col not in geometry_cols and not isinstance(frame[col], GeoSeries):
-                frame[col] = GeoSeries(frame[col])
-
-        frame._geometry_column_name = frame._geometry_column_name + cols
-
-        for col in frame._geometry_column_name:
-            if frame[col].crs is None:
-                frame[col].set_crs(geos_crs[col])
+        geometry_crs = frame._crs
+        if not isinstance(frame[col], GeoSeries):
+            frame[col] = GeoSeries(frame[col])
+            geometry_cols.append(col)
+            if crs is None:
+                geometry_crs.append(None)
+            else:
+                geometry_crs.append(crs)
+        if col in geometry_cols:
+            index = geometry_cols.index(col)
+            if crs is not None:
+                geometry_crs[index] = crs
+
+        for (crs, col) in zip(geometry_crs, geometry_cols):
+            if crs is not None:
+                frame[col].set_crs(crs)
 
         if not inplace:
             return frame
