# Copyright (C) 2019-2020 Zilliz. All rights reserved.
#
# Licensed under the Apache License, Version 2.0 (the "License");
# you may not use this file except in compliance with the License.
# You may obtain a copy of the License at
#
#     http://www.apache.org/licenses/LICENSE-2.0
#
# Unless required by applicable law or agreed to in writing, software
# distributed under the License is distributed on an "AS IS" BASIS,
# WITHOUT WARRANTIES OR CONDITIONS OF ANY KIND, either express or implied.
# See the License for the specific language governing permissions and
# limitations under the License.

# pylint: disable=too-many-lines
# pylint: disable=too-many-public-methods, unused-argument, redefined-builtin
import json

import numpy as np
import pandas as pd
from arctern import GeoSeries
from pandas import DataFrame, Series
import arctern.tools


class GeoDataFrame(DataFrame):
    _metadata = ["_crs", "_geometry_column_name"]
    _geometry_column_name = []
    _crs = []

    def __init__(self, *args, **kwargs):
        crs = kwargs.pop("crs", None)
        geometries = kwargs.pop("geometries", None)
        super(GeoDataFrame, self).__init__(*args, **kwargs)

        if geometries is None and crs is not None:
            raise ValueError("No geometry column specified!")
        elif geometries is None:
            self._geometry_column_name = []
        else:
            geo_length = len(geometries)
            if crs is None:
                crs = []
                crs_length = 0
            elif isinstance(crs, str):
                crs = [crs]
                crs_length = 1
            elif isinstance(crs, list):
                crs_length = len(crs)
                if geo_length < crs_length:
                    raise ValueError("The length of crs should less than geometries!")
            else:
                raise TypeError("The type of crs should be str or list!")
            for _i in range(0, geo_length - crs_length):
                crs.append(None)
            for (crs_element, geometry) in zip(crs, geometries):
                self[geometry] = GeoSeries(self[geometry])
                self[geometry].invalidate_sindex()
                self[geometry].set_crs(crs_element)

            self._geometry_column_name = geometries
            self._crs = crs

    def set_geometry(self, col, inplace=False, crs=None):
        """
        Add GeoDataFrame geometry columns using either existing column.

        Parameters
        ----------
        col : list
            The name of column to be setten as geometry column.
        inplace : bool, default false
            Modify the GeoDataFrame in place (do not create a new object)
        crs : str
            Coordinate system to use

        Returns
        -------
        GeoDataFrame
            An arctern.GeoDataFrame object.

        Examples
        --------
        >>> from arctern import GeoDataFrame
        >>> import numpy as np
        >>> data = {
        ...    "A": range(5),
        ...    "B": np.arange(5.0),
        ...    "geo1": ["POINT (0 0)", "POINT (1 1)", "POINT (2 2)", "POINT (3 3)", "POINT (4 4)"],
        ...    "geo2": ["POINT (0 0)", "POINT (1 1)", "POINT (2 2)", "POINT (3 3)", "POINT (4 4)"],
        ... }
        >>> gdf = GeoDataFrame(data, geometries=["geo1"], crs=["epsg:4326"])
        >>> print(gdf.geometries_name)
        ['geo1']
        >>> gdf.set_geometry(col="geo2",crs="epsg:4326",inplace=True)
        ['geo1','geo2']
        """
        if inplace:
            frame = self
        else:
            frame = self.copy()

        geometry_cols = frame.geometries_name
        geometry_crs = frame.crs
        if not isinstance(frame[col], GeoSeries):
            frame[col] = GeoSeries(frame[col])
            frame[col].set_crs(crs)
            geometry_cols.append(col)
            if crs is None:
                geometry_crs.append(None)
            else:
                geometry_crs.append(crs)
        if col in geometry_cols:
            index = geometry_cols.index(col)
            if crs is not None:
                geometry_crs[index] = crs
                frame[col].set_crs(crs)

        # for (crs, col) in zip(geometry_crs, geometry_cols):
        #     if crs is not None:
        #         frame[col].set_crs(crs)

        if not inplace:
            return frame

    def to_json(self, na="null", show_bbox=False, col='geometry', **kwargs):
        """
        Returns a GeoJSON representation of the ``GeoDataFrame`` as a string.

        Parameters
        ----------

        na : {'null', 'drop', 'keep'}, default 'null'
            Indicates how to output missing (NaN) values in the GeoDataFrame.
            See below.
        show_bbow : bool, optional, default: False
            Include bbox (bounds) in the geojson

        Returns
        -------
        Series
            Sequence of geometries in GeoJSON format.

        Note
        ----
        The remaining *kwargs* are passed to json.dumps().

        Missing (NaN) values in the GeoDataFrame can be represented as follows:

        - ``null``: output the missing entries as JSON null.
        - ``drop``: remove the property from the feature. This applies to each
          feature individually so that features may have different properties.
        - ``keep``: output the missing entries as NaN.

        Examples
        --------
        >>> from arctern import GeoDataFrame
        >>> import numpy as np
        >>> data = {
        ...     "A": range(1),
        ...     "B": np.arange(1.0),
        ...     "other_geom": range(1),
        ...     "geometry": ["POINT (0 0)"],
        ... }
        >>> gdf = GeoDataFrame(data, geometries=["geometry"], crs=["epsg:4326"])
        >>> print(gdf.to_json(col="geometry"))
        {"type": "FeatureCollection", "features": [{"id": "0", "type": "Feature", "properties": {"A": 0, "B": 0.0, "other_geom": 0}, "geometry": {"type": "Point", "coordinates": [0.0, 0.0]}}]}
        """
        return json.dumps(self._to_geo(na=na, show_bbox=show_bbox), **kwargs)

    def _to_geo(self, **kwargs):
        geo = {
            "type": "FeatureCollection",
            "features": list(self.iterfeatures(**kwargs))
        }

        if kwargs.get("show_bbox", False):
            geo["bbox"] = self[kwargs.get("col")].envelope_aggr()

        return geo

    def iterfeatures(self, na="null", show_bbox=False, col='geometry'):
        if na not in ["null", "drop", "keep"]:
            raise ValueError("Unknown na method {0}".format(na))
        if col not in self._geometry_column_name:
            raise ValueError("{} is not a geometry column".format(col))
        ids = np.array(self.index, copy=False)
        geometries = self[col].as_geojson()
        geometries_bbox = self[col].envelope

        propertries_cols = self.columns.difference([col])

        if len(propertries_cols) > 0:
            properties = self[propertries_cols].astype(object).values
            if na == "null":
                properties[pd.isnull(self[propertries_cols]).values] = None

            for i, row in enumerate(properties):
                geom = geometries[i]

                if na == "drop":
                    propertries_items = {
                        k: v for k, v in zip(propertries_cols, row) if not pd.isnull(v)
                    }
                else:
                    propertries_items = {k: v for k, v in zip(propertries_cols, row)}

                feature = {
                    "id": str(ids[i]),
                    "type": "Feature",
                    "properties": propertries_items,
                    "geometry": json.loads(geom) if geom else None,
                }

                if show_bbox:
                    feature["bbox"] = geometries_bbox[i]
                yield feature

        else:
            for fid, geom, bbox in zip(ids, geometries, geometries_bbox):
                feature = {
                    "id": str(fid),
                    "type": "Feature",
                    "properties": {},
                    "geometry": geom,
                }
                if show_bbox:
                    feature["bbox"] = bbox if geom else None
                yield feature

    def to_geopandas(self):
        """
        Transforms an arctern.GeoDataFrame object to a geopandas.GeoDataFrame object.

        Returns
        --------
        geopandas.GeoDataFrame
            A geopandas.GeoDataFrame object.

        Examples
        --------
        >>> from arctern import GeoDataFrame
        >>> import numpy as np
        >>> import geopandas
        >>> data = {
        ...     "A": range(5),
        ...     "B": np.arange(5.0),
        ...     "other_geom": range(5),
        ...     "geo1": ["POINT (0 0)", "POINT (1 1)", "POINT (2 2)", "POINT (3 3)", "POINT (4 4)"],
        ...     "geo2": ["POINT (0 0)", "POINT (1 1)", "POINT (2 2)", "POINT (3 3)", "POINT (4 4)"],
        ... }
        >>> gdf = GeoDataFrame(data, geometries=["geo1", "geo2"], crs=["epsg:4326", "epsg:3857"])
        >>> pdf = gdf.to_geopandas()
        >>> pdf.set_geometry("geo1", inplace=True)
        >>> print(pdf.geometry.name)
        "geo1"
        >>> type(pdf["geo1"])
        <class 'geopandas.geoseries.GeoSeries'>
        """
        import geopandas
        copy_df = self.copy()
        if self._geometry_column_name is not None:
            for col in copy_df.geometries_name:
                copy_df[col] = Series(copy_df[col].to_geopandas())
        return geopandas.GeoDataFrame(copy_df.values, columns=copy_df.columns.values.tolist())

    @classmethod
    def from_geopandas(cls, pdf):
        """
        Constructs an arctern.GeoSeries object from a geopandas.GeoSeries object.

        Parameters
        ----------
        pdf : geopandas.GeoDataFrame
            A geopandas.GeoDataFrame object.

        Returns
        -------
        GeoDataFrame
            An arctern.GeoDataFrame object.

        Examples
        --------
        >>> from arctern import GeoDataFrame
        >>> import geopandas
        >>> from shapely.geometry import Point,LineString
        >>> import numpy as np
        >>> data = {
        ...     "A": range(5),
        ...     "B": np.arange(5.0),
        ...     "other_geom": range(5),
        ...     "geometry": [Point(x, y) for x, y in zip(range(5), range(5))],
        ...     "copy_geo": [Point(x + 1, y + 1) for x, y in zip(range(5), range(5))],
        ... }
        >>> pdf = geopandas.GeoDataFrame(data, geometry="geometry", crs='epsg:4326')
        >>> gdf = GeoDataFrame.from_geopandas(pdf)
        >>> gdf.geometries_name
        ["geometry", "copy_geo"]
        >>> type(gdf["geometry"])
        <class 'arctern.geoseries.geoseries.GeoSeries'>
        >>> gdf["geometry"].crs
        'EPSG:4326'
        """
        import geopandas
        import shapely
        if not isinstance(pdf, geopandas.GeoDataFrame):
            raise TypeError(f"pdf must be {geopandas.GeoSeries}, got {type(pdf)}")
        result = cls(pdf.values, columns=pdf.columns.values.tolist())
        column_names = pdf.columns.values.tolist()
        for col in column_names:
            if isinstance(pdf[col][0], shapely.geometry.base.BaseGeometry):
                geo_col = GeoSeries.from_geopandas(geopandas.GeoSeries(pdf[col]))
                result[col] = geo_col
                result._geometry_column_name.append(col)
                if isinstance(pdf[col], geopandas.GeoSeries):
                    result._crs.append(pdf[col].crs)
                else:
                    result._crs.append(None)
        return result

    def disolve(self, by=None, col="geometry", aggfunc="first", as_index=True):
        """
        Dissolve geometries within `groupby` into single observation.
        This is accomplished by applying the `unary_union` method
        to all geometries within a groupself.

        Observations associated with each `groupby` group will be aggregated
        using the `aggfunc`.

        Parameters
        ----------
        by : str, default None
            Column whose values define groups to be dissolved
        aggfunc : function or str, default "first"
            Aggregation function for manipulation of data associated
            with each group. Passed to pandas `groupby.agg` method.
        as_index : bool, default True
            If true, groupby columns become index of result.

        Returns
        -------
        arctern.GeoDataFrame
            An arctern.GeoDataFrame object.

        Examples
        --------
        >>> from arctern import GeoDataFrame
        >>> import numpy as np
        >>> data = {
        ...     "A": range(5),
        ...     "B": np.arange(5.0),
        ...     "other_geom": [1, 1, 1, 2, 2],
        ...     "geo1": ["POINT (0 0)", "POINT (1 1)", "POINT (2 2)", "POINT (3 3)", "POINT (4 4)"],
        ... }
        >>> gdf = GeoDataFrame(data, geometries=["geo1"], crs=["epsg:4326"])
        >>> gdf.disolve(by="other_geom", col="geo1")
                                        geo1  A    B
        other_geom
        1           MULTIPOINT (0 0,1 1,2 2)  0  0.0
        2               MULTIPOINT (3 3,4 4)  3  3.0
        """
        data = self.drop(labels=col, axis=1)
        aggregated_data = data.groupby(by=by).agg(aggfunc)

        def merge_geometries(block):
            merge_geom = block.unary_union()
            return merge_geom[0]

        g = self.groupby(by=by, group_keys=False)[col].agg(
            merge_geometries
        )

        crs_str = self[col].crs
        aggregated_geometry = GeoDataFrame(g, geometries=[col], crs=[crs_str])

        aggregated = aggregated_geometry.join(aggregated_data)

        if not as_index:
            aggregated = aggregated.reset_index()

        return aggregated

    @property
    def geometries_name(self):
        return self._geometry_column_name

    @property
    def crs(self):
        """
        The Coordinate Reference System (CRS) of arctern.GeoDataFrame.

        Returns
        --------
        crs : list
            The Coordinate Reference System (CRS).

        Examples
        --------
        >>> from arctern import GeoDataFrame
        >>> import numpy as np
        >>> data = {
        ...    "A": range(5),
        ...    "B": np.arange(5.0),
        ...    "geo1": ["POINT (0 0)", "POINT (1 1)", "POINT (2 2)", "POINT (3 3)", "POINT (4 4)"],
        ...    "geo2": ["POINT (0 0)", "POINT (1 1)", "POINT (2 2)", "POINT (3 3)", "POINT (4 4)"],
        ... }
        >>> gdf = GeoDataFrame(data, geometries=["geo1", "geo2"], crs=["epsg:4326", "epsg:3857"])
        >>> gdf.crs
        ["epsg:4326", "epsg:3857"]
        """
        return self._crs

    def merge(
            self,
            right,
            how="inner",
            on=None,
            left_on=None,
            right_on=None,
            left_index=False,
            right_index=False,
            sort=False,
            suffixes=("_x", "_y"),
            copy=True,
            indicator=False,
            validate=None,
    ):
        """
        Merge two ``GeoDataFrame`` objects with a database-style join.

        Returns a ``GeoDataFrame`` if a geometry column is present; otherwise,
        returns a pandas ``DataFrame``.

        Returns
        -------
            GeoDataFrame or pandas.DataFrame

        Examples
        -------
        >>> from arctern import GeoDataFrame
        >>> import numpy as np
        >>> data1 = {
        ...      "A": range(5),
        ...      "B": np.arange(5.0),
        ...      "other_geom": range(5),
        ...      "geometry": ["POINT (0 0)", "POINT (1 1)", "POINT (2 2)", "POINT (3 3)", "POINT (4 4)"],
        ... }
        >>> gdf1 = GeoDataFrame(data1, geometries=["geometry"], crs=["epsg:4326"])
        >>> data2 = {
        ...      "A": range(5),
        ...      "location": ["POINT (3 0)", "POINT (1 6)", "POINT (2 4)", "POINT (3 4)", "POINT (4 2)"],
        ... }
        >>> gdf2 = GeoDataFrame(data2, geometries=["location"], crs=["epsg:4326"])
        >>> gdf1.merge(gdf2, left_on="A", right_on="A")
        A    B  other_geom     geometry     location
        0  0  0.0           0  POINT (0 0)  POINT (3 0)
        1  1  1.0           1  POINT (1 1)  POINT (1 6)
        2  2  2.0           2  POINT (2 2)  POINT (2 4)
        3  3  3.0           3  POINT (3 3)  POINT (3 4)
        4  4  4.0           4  POINT (4 4)  POINT (4 2)
        """
        result = DataFrame.merge(self, right, how, on, left_on, right_on,
                                 left_index, right_index, sort, suffixes,
                                 copy, indicator, validate)
        if not isinstance(result, GeoDataFrame):
            return result
        left_geometries = self.geometries_name
        left_crs = self.crs
<<<<<<< HEAD
        if isinstance(right, GeoDataFrame):
            right_geometries = right.geometries_name
            right_crs = right.crs
        else:
            right_geometries = []
            right_crs = []
=======
        right_geometries = right.geometries_name
        right_crs = right.crs
>>>>>>> 6ec01639
        result_cols = result.columns.values.tolist()
        result_geometries_name = result.geometries_name
        result_crs = result.crs
        strip_result = []
        for col in result_cols:
            col = col.replace(suffixes[0], '')
            col = col.replace(suffixes[1], '')
            strip_result.append(col)
        for i in range(0, len(strip_result)):
            if isinstance(result[result_cols[i]], GeoSeries):
                if strip_result[i] in left_geometries:
                    index = left_geometries.index(strip_result[i])
                    result[result_cols[i]].set_crs(left_crs[index])
                    result_geometries_name.append(result_cols[i])
                    result_crs.append(left_crs[index])
                    continue
                if strip_result[i] in right_geometries:
                    index = right_geometries.index(strip_result[i])
                    result[result_cols[i]].set_crs(right_crs[index])
                    result_geometries_name.append(result_cols[i])
                    result_crs.append(right_crs[index])
                    continue
        return result

    @classmethod
    def from_file(cls, filename, **kwargs):
        """
        Alternate constructor to create a ``GeoDataFrame`` from a file or url.

        Parameters
        -----------
        filename : str
            File path or file handle to read from.
        bbox : tuple or arctern.GeoSeries, default None
            Filter features by given bounding box, GeoSeries. Cannot be used
            with mask.
        mask : dict | arctern.GeoSeries | dicr, default None
            Filter for features that intersect with the given dict-like geojson
            geometry, GeoSeries. Cannot be used with bbox.
        rows : int or slice, default None
            Load in specific rows by passing an integer (first `n` rows) or a
            slice() object.
        **kwargs :
        Keyword args to be passed to the `open` or `BytesCollection` method
        in the fiona library when opening the file. For more information on
        possible keywords, type:
        ``import fiona; help(fiona.open)``

        Returns
        --------
        GeoDataFrame
            An arctern.GeoDataFrame object.
        """
        return arctern.tools.file._read_file(filename, **kwargs)

    def to_file(self, filename, driver="ESRI Shapefile", col=None, schema=None, index=None, crs=None, **kwargs):
        """
        Write the ``GeoDataFrame`` to a file.

        Parameters
        ----------
        df : GeoDataFrame to be written
        filename : str
            File path or file handle to write to.
        driver : string, default 'ESRI Shapefile'
            The OGR format driver used to write the vector file.
        schema : dict, default None
            If specified, the schema dictionary is passed to Fiona to
            better control how the file is written. If None, GeoPandas
            will determine the schema based on each column's dtype.
        index : bool, default None
            If True, write index into one or more columns (for MultiIndex).
            Default None writes the index into one or more columns only if
            the index is named, is a MultiIndex, or has a non-integer data
            type. If False, no index is written.
        mode : str, default 'w'
            The write mode, 'w' to overwrite the existing file and 'a' to append.
        crs : str, default None
            If specified, the CRS is passed to Fiona to
            better control how the file is written. If None, GeoPandas
            will determine the crs based on crs df attribute.
        col : str, default None
            Specify geometry column.

        Notes
        -----
        The extra keyword arguments ``**kwargs`` are passed to fiona.open and
        can be used to write to multi-layer data, store data within archives
        (zip files), etc.

        The format drivers will attempt to detect the encoding of your data, but
        may fail. In this case, the proper encoding can be specified explicitly
        by using the encoding keyword parameter, e.g. ``encoding='utf-8'``.

        Examples
        --------
        >>> from arctern import GeoDataFrame
        >>> import numpy as np
        >>> data = {
        ...     "A": range(5),
        ...     "B": np.arange(5.0),
        ...     "other_geom": range(5),
        ...     "geo1": ["POINT (0 0)", "POINT (1 1)", "POINT (2 2)", "POINT (3 3)", "POINT (4 4)"],
        ...     "geo2": ["POINT (1 1)", "POINT (2 2)", "POINT (3 3)", "POINT (4 4)", "POINT (5 5)"],
        ...     "geo3": ["POINT (2 2)", "POINT (3 3)", "POINT (4 4)", "POINT (5 5)", "POINT (6 6)"],
        ... }
        >>> gdf = GeoDataFrame(data, geometries=["geo1", "geo2"], crs=["epsg:4326", "epsg:3857"])
        >>> gdf.to_file(filename="/tmp/test.shp", col="geo1", crs="epsg:3857")
        >>> read_gdf = GeoDataFrame.from_file(filename="/tmp/test.shp")
        >>> read_gdf
        A    B  other_geom         geo2         geo3     geometry
        0  0  0.0           0  POINT (1 1)  POINT (2 2)  POINT (0 0)
        1  1  1.0           1  POINT (2 2)  POINT (3 3)  POINT (1 1)
        2  2  2.0           2  POINT (3 3)  POINT (4 4)  POINT (2 2)
        3  3  3.0           3  POINT (4 4)  POINT (5 5)  POINT (3 3)
        4  4  4.0           4  POINT (5 5)  POINT (6 6)  POINT (4 4)
        """
        arctern.tools.file._to_file(self, filename=filename, driver=driver,
                                    schema=schema, index=index, col=col, **kwargs)

    @property
    def _constructor(self):
        return GeoDataFrame

    @property
    def _constructor_expanddim(self):
        pass<|MERGE_RESOLUTION|>--- conflicted
+++ resolved
@@ -464,19 +464,14 @@
                                  copy, indicator, validate)
         if not isinstance(result, GeoDataFrame):
             return result
-        left_geometries = self.geometries_name
+        left_geometries = self.geometries_name.copy()
         left_crs = self.crs
-<<<<<<< HEAD
         if isinstance(right, GeoDataFrame):
-            right_geometries = right.geometries_name
+            right_geometries = right.geometries_name.copy()
             right_crs = right.crs
         else:
             right_geometries = []
             right_crs = []
-=======
-        right_geometries = right.geometries_name
-        right_crs = right.crs
->>>>>>> 6ec01639
         result_cols = result.columns.values.tolist()
         result_geometries_name = result.geometries_name
         result_crs = result.crs
