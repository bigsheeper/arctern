--- conflicted
+++ resolved
@@ -144,12 +144,9 @@
     :type text: pyarrow.array.string
     :param text: Geometries organized as WKB.
 
-<<<<<<< HEAD
     :return: Geometries organized as WKT.
     :rtype: pyarrow.array.string
 
-=======
->>>>>>> cc889f07
     :example:
       >>> import pandas
       >>> import arctern
@@ -210,11 +207,7 @@
       >>> import pandas
       >>> import arctern
       >>> data = pandas.Series(["POINT (1.3 2.6)", "POINT (2.6 4.7)"])
-<<<<<<< HEAD
       >>> rst = arctern.ST_IsValid(arctern.ST_GeomFromText(data))
-=======
-      >>> rst = arctern.ST_IsValid(data)
->>>>>>> cc889f07
       >>> print(rst)   
           0    true
           1    true
@@ -248,11 +241,7 @@
       >>> import pandas
       >>> import arctern
       >>> data = pandas.Series(["POINT (1.333 2.666)", "POINT (2.655 4.447)"])
-<<<<<<< HEAD
       >>> rst = arctern.arctern.ST_AsText(arctern.ST_PrecisionReduce(arctern.ST_GeomFromText(data), 3))
-=======
-      >>> rst = arctern.arctern.ST_AsText(arctern.ST_PrecisionReduce(data, 3))
->>>>>>> cc889f07
       >>> print(rst)
           0    POINT (1.33 2.67)
           1    POINT (2.66 4.45)
@@ -285,11 +274,7 @@
       >>> import arctern
       >>> data1 = pandas.Series(["POLYGON ((1 1,1 2,2 2,2 1,1 1))", "POLYGON ((1 1,1 2,2 2,2 1,1 1))"])
       >>> data2 = pandas.Series(["POLYGON ((1 1,1 2,2 2,2 1,1 1))", "POLYGON ((2 1,3 1,3 2,2 2,2 1))"])
-<<<<<<< HEAD
       >>> rst = arctern.ST_Equals(arctern.ST_GeomFromText(data1), arctern.ST_GeomFromText(data2))    
-=======
-      >>> rst = arctern.ST_Equals(data1, data2)    
->>>>>>> cc889f07
       >>> print(rst)
           0    true
           1    false
@@ -323,11 +308,7 @@
       >>> import arctern
       >>> data1 = pandas.Series(["POLYGON ((1 1,1 2,2 2,2 1,1 1))", "POLYGON ((1 1,1 2,2 2,2 1,1 1))"])
       >>> data2 = pandas.Series(["POLYGON ((1 1,1 2,2 2,2 1,1 1))", "POLYGON ((2 1,3 1,3 2,2 2,2 1))"])
-<<<<<<< HEAD
       >>> rst = arctern.ST_Touches(arctern.ST_GeomFromText(data1), arctern.ST_GeomFromText(data2))
-=======
-      >>> rst = arctern.ST_Touches(data1, data2)
->>>>>>> cc889f07
       >>> print(rst)
           0    false
           1    true
@@ -361,11 +342,7 @@
       >>> import arctern
       >>> data1 = pandas.Series(["POLYGON ((1 1,1 2,2 2,2 1,1 1))", "POLYGON ((1 1,1 2,2 2,2 1,1 1))"])
       >>> data2 = pandas.Series(["POLYGON ((1 1,1 2,2 2,2 1,1 1))", "POLYGON ((2 1,3 1,3 2,2 2,2 1))"])
-<<<<<<< HEAD
       >>> rst = arctern.ST_Touches(arctern.ST_GeomFromText(data1), arctern.ST_GeomFromText(data2))
-=======
-      >>> rst = arctern.ST_Touches(data1, data2)
->>>>>>> cc889f07
       >>> print(rst)
           0    false
           1    false
@@ -401,11 +378,7 @@
       >>> import arctern
       >>> data1 = pandas.Series(["POLYGON ((1 1,1 2,2 2,2 1,1 1))", "POLYGON ((1 1,1 2,2 2,2 1,1 1))"])
       >>> data2 = pandas.Series(["POLYGON ((1 1,1 2,2 2,2 1,1 1))", "POLYGON ((2 1,3 1,3 2,2 2,2 1))"])
-<<<<<<< HEAD
       >>> rst = arctern.ST_Touches(arctern.ST_GeomFromText(data1), arctern.ST_GeomFromText(data2))
-=======
-      >>> rst = arctern.ST_Touches(data1, data2)
->>>>>>> cc889f07
       >>> print(rst)
           0    false
           1    false
@@ -435,11 +408,8 @@
       >>> import pandas
       >>> import arctern
       >>> data = pandas.Series(["POLYGON ((1 1,1 2,2 2,2 1,1 1))", "POLYGON ((1 1,1 2,2 2,2 1,1 1))"])
-<<<<<<< HEAD
       >>> rst = arctern.ST_IsSimple(arctern.ST_GeomFromText(data))
-=======
       >>> rst = arctern.ST_IsSimple(data)
->>>>>>> cc889f07
       >>> print(rst)
           0    true
           1    true
@@ -464,11 +434,7 @@
       >>> import pandas
       >>> import arctern
       >>> data = pandas.Series(["POLYGON ((1 1,1 2,2 2,2 1,1 1))", "POLYGON ((1 1,1 2,2 2,2 1,1 1))"])
-<<<<<<< HEAD
       >>> rst = arctern.ST_AsText(arctern.ST_GeometryType(arctern.ST_GeomFromText(data)))
-=======
-      >>> rst = arctern.ST_AsText(arctern.ST_GeometryType(data))
->>>>>>> cc889f07
       >>> print(rst)
           0    ST_POLYGON
           1    ST_POLYGON
@@ -496,11 +462,7 @@
       >>> import pandas
       >>> import arctern
       >>> data = pandas.Series(["POLYGON ((2 1,3 1,3 2,2 2,2 8,2 1))"])
-<<<<<<< HEAD
       >>> rst = arctern.ST_AsText(arctern.ST_MakeValid(arctern.ST_GeomFromText(data)))
-=======
-      >>> rst = arctern.ST_AsText(arctern.ST_MakeValid(data))
->>>>>>> cc889f07
       >>> print(rst)
           0    GEOMETRYCOLLECTION (POLYGON ((2 2,3 2,3 1,2 1,2 2)),LINESTRING (2 2,2 8))
           dtype: object
@@ -531,11 +493,7 @@
       >>> import pandas
       >>> import arctern
       >>> data = pandas.Series(["POLYGON ((1 1,1 2,2 2,2 1,1 1))"])
-<<<<<<< HEAD
       >>> rst = arctern.ST_AsText(arctern.ST_SimplifyPreserveTopology(arctern.ST_GeomFromText(data), 10000))
-=======
-      >>> rst = arctern.ST_AsText(arctern.ST_SimplifyPreserveTopology(data, 10000))
->>>>>>> cc889f07
       >>> print(rst)
           0    POLYGON ((1 1,1 2,2 2,2 1,1 1))
           dtype: object
@@ -608,11 +566,7 @@
       >>> import arctern
       >>> data1 = pandas.Series(["POLYGON((0 0,1 0,1 1,0 1,0 0))","POLYGON((8 0,9 0,9 1,8 1,8 0))"])
       >>> data2 = pandas.Series(["POLYGON((0 0,0 8,8 8,8 0,0 0))","POLYGON((0 0,0 8,8 8,8 0,0 0))"])
-<<<<<<< HEAD
       >>> rst = arctern.ST_Contains(arctern.ST_GeomFromText(data2), arctern.ST_GeomFromText(data1))
-=======
-      >>> rst = arctern.ST_Contains(data2, data1)
->>>>>>> cc889f07
       >>> print(rst)
           0    true
           1    false
@@ -645,11 +599,7 @@
       >>> import arctern
       >>> data1 = pandas.Series(["POLYGON((0 0,1 0,1 1,0 1,0 0))","POLYGON((8 0,9 0,9 1,8 1,8 0))"])
       >>> data2 = pandas.Series(["POLYGON((0 0,0 8,8 8,8 0,0 0))","POLYGON((0 0,0 8,8 8,8 0,0 0))"])
-<<<<<<< HEAD
       >>> rst = arctern.ST_Intersects(arctern.ST_GeomFromText(data2), arctern.ST_GeomFromText(data1))
-=======
-      >>> rst = arctern.ST_Intersects(data2, data1)
->>>>>>> cc889f07
       >>> print(rst)
           0    true
           1    true
@@ -684,11 +634,7 @@
       >>> import arctern
       >>> data1 = pandas.Series(["POLYGON((0 0,1 0,1 1,0 1,0 0))","POLYGON((8 0,9 0,9 1,8 1,8 0))"])
       >>> data1 = pandas.Series(["POLYGON((0 0,0 8,8 8,8 0,0 0))","POLYGON((0 0,0 8,8 8,8 0,0 0))"])
-<<<<<<< HEAD
       >>> rst = arctern.ST_Within(arctern.ST_GeomFromText(data2), arctern.ST_GeomFromText(data1))
-=======
-      >>> rst = arctern.ST_Within(data2, data1)
->>>>>>> cc889f07
       >>> print(rst)
           0    false
           1    false
@@ -725,11 +671,7 @@
       >>> p21 = "POLYGON((0 0,0 8,8 8,8 0,0 0))"
       >>> p22 = "POLYGON((0 0,0 8,8 8,8 0,0 0))"
       >>> data2 = pandas.Series([p21, p22])
-<<<<<<< HEAD
       >>> rst = arctern.ST_Distance(arctern.ST_GeomFromText(data2), arctern.ST_GeomFromText(data1))
-=======
-      >>> rst = arctern.ST_Distance(data2, data1)
->>>>>>> cc889f07
       >>> print(rst)
           0    1.0
           1    2.0
@@ -759,11 +701,7 @@
       >>> import arctern
       >>> data = ["POLYGON((0 0,1 0,1 1,0 1,0 0))", "POLYGON((0 0,0 8,8 8,8 0,0 0))"]
       >>> data = pandas.Series(data)
-<<<<<<< HEAD
       >>> rst = arctern.ST_Area(arctern.ST_GeomFromText(data1))
-=======
-      >>> rst = arctern.ST_Area(data)
->>>>>>> cc889f07
       >>> print(rst)
           0     1.0
           1    64.0
@@ -791,11 +729,7 @@
       >>> import arctern
       >>> data = ["POLYGON((0 0,1 0,1 1,0 1,0 0))", "POLYGON((0 0,0 8,8 8,8 0,0 0))"]
       >>> data = pandas.Series(data)
-<<<<<<< HEAD
       >>> rst = arctern.ST_AsText(arctern.ST_Centroid(arctern.ST_GeomFromText(data)))
-=======
-      >>> rst = arctern.ST_AsText(arctern.ST_Centroid(data))
->>>>>>> cc889f07
       >>> print(rst)
           0    POINT (0.5 0.5)
           1    POINT (4 4)
@@ -823,11 +757,7 @@
       >>> import arctern
       >>> data = ["LINESTRING(0 0,0 1)", "LINESTRING(1 1,1 4)"]
       >>> data = pandas.Series(data)
-<<<<<<< HEAD
-      >>> rst = arctern.ST_Length(arctern.ST_GeomFromText(data))    
-=======
-      >>> rst = arctern.ST_Length(data)    
->>>>>>> cc889f07
+      >>> rst = arctern.ST_Length(arctern.ST_GeomFromText(data))
       >>> print(rst)
           0    1.0
           1    3.0
@@ -872,11 +802,7 @@
       >>> data2 = ["POLYGON((0 0 ,0 2, 1 1, 1 0, 0 0))", "POINT(0 1)"]
       >>> data1 = pandas.Series(data1)
       >>> data2 = pandas.Series(data2)
-<<<<<<< HEAD
       >>> rst = arctern.ST_HausdorffDistance(arctern.ST_GeomFromText(data1), arctern.ST_GeomFromText(data2))
-=======
-      >>> rst = arctern.ST_HausdorffDistance(data1, data2)
->>>>>>> cc889f07
       >>> print(rst)
           0    1.0
           1    1.0
@@ -906,11 +832,7 @@
       >>> import arctern
       >>> data = ["POINT (1.1 101.1)"]
       >>> data = pandas.Series(data)
-<<<<<<< HEAD
       >>> rst = arctern.ST_AsText(arctern.ST_ConvexHull(arctern.ST_GeomFromText(data)))
-=======
-      >>> rst = arctern.ST_AsText(arctern.ST_ConvexHull(data))
->>>>>>> cc889f07
       >>> print(rst)
           0    POINT (1.1 101.1)
           dtype: object
@@ -935,11 +857,7 @@
       >>> import arctern
       >>> data = ["LINESTRING(1 1,1 4)"]
       >>> data = pandas.Series(data)
-<<<<<<< HEAD
       >>> rst = arctern.ST_NPoints(arctern.ST_GeomFromText(data))
-=======
-      >>> rst = arctern.ST_NPoints(data)
->>>>>>> cc889f07
       >>> print(rst)
           0    2
           dtype: int64
@@ -972,11 +890,7 @@
       >>> p8 = "multipolygon (((0 0, 10 0, 10 10, 0 10, 0 0), (11 11, 20 11, 20 20, 20 11, 11 11)))"
       >>> data = [p1, p2, p3, p4, p5, p6, p7, p8]
       >>> data = pandas.Series(data)
-<<<<<<< HEAD
       >>> rst = arctern.ST_AsText(arctern.ST_Envelope(arctern.ST_GeomFromText(data)))
-=======
-      >>> rst = arctern.ST_AsText(arctern.ST_Envelope(data))
->>>>>>> cc889f07
       >>> print(rst)
           0    POINT (10 10)
           1    LINESTRING (0 0,0 10)
@@ -1012,11 +926,7 @@
       >>> import arctern
       >>> data = ["POINT (0 1)"]
       >>> data = pandas.Series(data)
-<<<<<<< HEAD
       >>> rst = arctern.ST_AsText(arctern.ST_Buffer(arctern.ST_GeomFromText(data), 0))
-=======
-      >>> rst = arctern.ST_AsText(arctern.ST_Buffer(data, 0))
->>>>>>> cc889f07
       >>> print(rst)
           0    POLYGON EMPTY
           dtype: object
@@ -1042,11 +952,7 @@
       >>> p1 = "POLYGON ((0 0,4 0,4 4,0 4,0 0))"
       >>> p2 = "POLYGON ((5 1,7 1,7 2,5 2,5 1))"
       >>> data = pandas.Series([p1, p2])
-<<<<<<< HEAD
       >>> rst = arctern.ST_AsText(arctern.ST_Union_Aggr(arctern.ST_GeomFromText(data)))
-=======
-      >>> rst = arctern.ST_AsText(arctern.ST_Union_Aggr(data))
->>>>>>> cc889f07
       >>> print(rst)
           0    MULTIPOLYGON (((0 0,4 0,4 4,0 4,0 0)),((5 1,7 1,7 2,5 2,5 1)))
           dtype: object    
@@ -1073,11 +979,7 @@
       >>> p1 = "POLYGON ((0 0,4 0,4 4,0 4,0 0))"
       >>> p2 = "POLYGON ((5 1,7 1,7 2,5 2,5 1))"
       >>> data = pandas.Series([p1, p2])
-<<<<<<< HEAD
       >>> rst = arctern.ST_AsText(arctern.ST_Envelope_Aggr(arctern.ST_GeomFromText(data)))
-=======
-      >>> rst = arctern.ST_AsText(arctern.ST_Envelope_Aggr(data))
->>>>>>> cc889f07
       >>> print(rst)
           0    POLYGON ((0 0,0 4,7 4,7 0,0 0))
           dtype: object
@@ -1109,11 +1011,7 @@
       >>> import arctern
       >>> data = ["POINT (10 10)"]
       >>> data = pandas.Series(data)
-<<<<<<< HEAD
       >>> rst = arctern.ST_AsText(arctern.ST_Transform(arctern.ST_GeomFromText(data), "EPSG:4326", "EPSG:3857"))
-=======
-      >>> rst = arctern.ST_AsText(arctern.ST_Transform(data, "EPSG:4326", "EPSG:3857"))
->>>>>>> cc889f07
       >>> wkt = rst[0]
       >>> rst_point = ogr.CreateGeometryFromWkt(str(wkt))
       >>> assert abs(rst_point.GetX() - 1113194.90793274 < 0.01)
@@ -1144,11 +1042,7 @@
       >>> import arctern
       >>> data = ["CURVEPOLYGON(CIRCULARSTRING(0 0, 4 0, 4 4, 0 4, 0 0))"]
       >>> data = pandas.Series(data)
-<<<<<<< HEAD
       >>> rst = arctern.ST_CurveToLine(arctern.ST_GeomFromText(data))
-=======
-      >>> rst = arctern.ST_CurveToLine(data)
->>>>>>> cc889f07
       >>> assert str(rst[0]).startswith("POLYGON")
     """
     import pyarrow as pa
@@ -1156,11 +1050,7 @@
     rs = arctern_core_.ST_CurveToLine(arr_geos)
     return rs.to_pandas()
 
-<<<<<<< HEAD
 def point_map(xs, ys, conf):
-=======
-def point_map(vega, points):
->>>>>>> cc889f07
     import pyarrow as pa
     array_points = pa.array(points, type='binary')
     vega_string = vega.build().encode('utf-8')
