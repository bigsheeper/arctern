# Copyright (C) 2019-2020 Zilliz. All rights reserved.
#
# Licensed under the Apache License, Version 2.0 (the "License");
# you may not use this file except in compliance with the License.
# You may obtain a copy of the License at
#
#     http://www.apache.org/licenses/LICENSE-2.0
#
# Unless required by applicable law or agreed to in writing, software
# distributed under the License is distributed on an "AS IS" BASIS,
# WITHOUT WARRANTIES OR CONDITIONS OF ANY KIND, either express or implied.
# See the License for the specific language governing permissions and
# limitations under the License.

import arctern
import numpy as np
import pandas
from arctern import GeoDataFrame, GeoSeries


def test_from_geopandas():
    import geopandas
    from shapely.geometry import Point
    data = {
        "A": range(5),
        "B": np.arange(5.0),
        "other_geom": range(5),
        "geometry": [Point(x, y) for x, y in zip(range(5), range(5))],
        "copy_geo": [Point(x + 1, y + 1) for x, y in zip(range(5), range(5))],
    }
    pdf = geopandas.GeoDataFrame(data, geometry="geometry", crs='epsg:4326')
    assert isinstance(pdf["geometry"], geopandas.GeoSeries)
    gdf = GeoDataFrame.from_geopandas(pdf)
    assert gdf.geometries_name == ["geometry", "copy_geo"]
    assert isinstance(gdf['geometry'], arctern.geoseries.GeoSeries) is True
    assert isinstance(gdf['copy_geo'], arctern.geoseries.GeoSeries) is True


def test_from_geoseries():
    data = GeoSeries(["POINT (0 0)", "POINT (1 1)", "POINT (2 2)", "POINT (3 3)", "POINT (4 4)"], crs="epsg:4326")
    gdf = GeoDataFrame(data)
    assert isinstance(gdf[0], GeoSeries) is True
    assert gdf[0].crs == "EPSG:4326"


def test_to_geopandas():
    import geopandas
    data = {
        "A": range(5),
        "B": np.arange(5.0),
        "other_geom": range(5),
        "geo1": ["POINT (0 0)", "POINT (1 1)", "POINT (2 2)", "POINT (3 3)", "POINT (4 4)"],
        "geo2": ["POINT (0 0)", "POINT (1 1)", "POINT (2 2)", "POINT (3 3)", "POINT (4 4)"],
    }
    gdf = GeoDataFrame(data, geometries=["geo1", "geo2"], crs=["epsg:4326", "epsg:3857"])
    pdf = gdf.to_geopandas()
    pdf.set_geometry("geo1", inplace=True)
    assert pdf.geometry.name == "geo1"
    assert isinstance(pdf["geo1"], geopandas.GeoSeries) is True


def test_dissolve():
    data = {
        "A": range(5),
        "B": np.arange(5.0),
        "other_geom": [1, 1, 1, 2, 2],
        "geo1": ["POINT (0 0)", "POINT (1 1)", "POINT (2 2)", "POINT (3 3)", "POINT (4 4)"],
    }
    gdf = GeoDataFrame(data, geometries=["geo1"], crs=["epsg:4326"])
    dissolve_gdf = gdf.disolve(by="other_geom", col="geo1")
    assert dissolve_gdf["geo1"].to_wkt()[1] == "MULTIPOINT (0 0,1 1,2 2)"
    assert dissolve_gdf["geo1"].to_wkt()[2] == "MULTIPOINT (3 3,4 4)"


def test_set_geometry():
    data = {
        "A": range(5),
        "B": np.arange(5.0),
        "other_geom": range(5),
        "geo1": ["POINT (0 0)", "POINT (1 1)", "POINT (2 2)", "POINT (3 3)", "POINT (4 4)"],
        "geo2": ["POINT (1 1)", "POINT (2 2)", "POINT (3 3)", "POINT (4 4)", "POINT (5 5)"],
        "geo3": ["POINT (2 2)", "POINT (3 3)", "POINT (4 4)", "POINT (5 5)", "POINT (6 6)"],
    }
    gdf = GeoDataFrame(data, geometries=["geo1", "geo2"], crs=["epsg:4326", "EPSG:5626"])
    assert isinstance(gdf["geo1"], arctern.GeoSeries)
    assert isinstance(gdf["geo2"], pandas.Series)
    assert isinstance(gdf["geo3"], pandas.Series)
    gdf.set_geometry(col="geo1", crs="epsg:3857", inplace=True)
    gdf.set_geometry(col="geo3", inplace=True)
    assert gdf["geo1"].crs == "EPSG:3857"
    assert gdf["geo2"].crs == "EPSG:5626"
    assert gdf["geo3"].crs is None
    assert gdf._geometry_column_name == ["geo1", "geo2", "geo3"]


def test_merge():
    data1 = {
        "A": range(5),
        "B": np.arange(5.0),
        "other_geom": range(5),
        "geometry": ["POINT (0 0)", "POINT (1 1)", "POINT (2 2)", "POINT (3 3)", "POINT (4 4)"],
    }
    gdf1 = GeoDataFrame(data1, geometries=["geometry"], crs=["epsg:4326"])
    data2 = {
        "A": range(5),
        "location": ["POINT (3 0)", "POINT (1 6)", "POINT (2 4)", "POINT (3 4)", "POINT (4 2)"],
    }
    gdf2 = GeoDataFrame(data2, geometries=["location"], crs=["epsg:4326"])
    result = gdf1.merge(gdf2, left_on="A", right_on="A")
    assert isinstance(result, arctern.GeoDataFrame) is True
    assert isinstance(result["geometry"], arctern.GeoSeries) is True
    assert result.geometry.crs == "EPSG:4326"


def test_to_json():
    data = {
        "A": range(1),
        "B": np.arange(1.0),
        "other_geom": range(1),
        "geometry": ["POINT (0 0)"],
    }
    gdf = GeoDataFrame(data, geometries=["geometry"], crs=["epsg:4326"])
    json = gdf.to_json(col="geometry")
    assert json == '{"type": "FeatureCollection", ' \
                   '"features": [{"id": "0", "type": "Feature", ' \
                   '"properties": {"A": 0, "B": 0.0, "other_geom": 0}, ' \
                   '"geometry": {"type": "Point", "coordinates": [0.0, 0.0]}}]}'


def test_read_and_save_file_1():
    data = {
        "A": range(5),
        "B": np.arange(5.0),
        "other_geom": range(5),
        "geo1": ["POINT (0 0)", "POINT (1 1)", "POINT (2 2)", "POINT (3 3)", "POINT (4 4)"],
        "geo2": ["POINT (1 1)", "POINT (2 2)", "POINT (3 3)", "POINT (4 4)", "POINT (5 5)"],
        "geo3": ["POINT (2 2)", "POINT (3 3)", "POINT (4 4)", "POINT (5 5)", "POINT (6 6)"],
    }
    gdf = GeoDataFrame(data, geometries=["geo1", "geo2"], crs=["EPSG:4326", "EPSG:3857"])
    gdf.to_file(filename="/tmp/test.shp", col="geo1")
    read_gdf = GeoDataFrame.from_file(filename="/tmp/test.shp")
    assert isinstance(read_gdf["geometry"], GeoSeries) is True
    assert read_gdf["geometry"].crs == "EPSG:4326"
    assert read_gdf["geo2"].values.tolist() == ["POINT (1 1)", "POINT (2 2)", "POINT (3 3)", "POINT (4 4)", "POINT (5 5)"]


def test_read_and_save_file_2():
    data = {
        "A": range(5),
        "B": np.arange(5.0),
        "other_geom": range(5),
        "geo1": ["POINT (0 0)", "POINT (1 1)", "POINT (2 2)", "POINT (3 3)", "POINT (4 4)"],
        "geo2": ["POINT (1 1)", "POINT (2 2)", "POINT (3 3)", "POINT (4 4)", "POINT (5 5)"],
        "geo3": ["POINT (2 2)", "POINT (3 3)", "POINT (4 4)", "POINT (5 5)", "POINT (6 6)"],
    }
    gdf = GeoDataFrame(data, geometries=["geo1", "geo2"], crs=["epsg:4326", "epsg:3857"])
    arctern.to_file(gdf, filename="/tmp/test.shp", col="geo1")
    read_gdf = arctern.read_file(filename="/tmp/test.shp")
    assert isinstance(read_gdf["geometry"], GeoSeries) is True
    assert read_gdf["geometry"].crs == "EPSG:4326"
    assert read_gdf["geo2"].values.tolist() == ["POINT (1 1)", "POINT (2 2)", "POINT (3 3)", "POINT (4 4)", "POINT (5 5)"]


def test_read_and_save_file_3():
    data = {
        "A": range(5),
        "B": np.arange(5.0),
        "other_geom": range(5),
        "geo1": ["POINT (0 0)", "POINT (1 1)", "POINT (2 2)", "POINT (3 3)", "POINT (4 4)"],
        "geo2": ["POINT (1 1)", "POINT (2 2)", "POINT (3 3)", "POINT (4 4)", "POINT (5 5)"],
        "geo3": ["POINT (2 2)", "POINT (3 3)", "POINT (4 4)", "POINT (5 5)", "POINT (6 6)"],
    }
    gdf = GeoDataFrame(data, geometries=["geo1", "geo2"], crs=["epsg:4326", "epsg:3857"])
    gdf.to_file(filename="/tmp/test.shp", col="geo1", crs="epsg:3857")
    read_gdf = GeoDataFrame.from_file(filename="/tmp/test.shp")
    assert isinstance(read_gdf["geometry"], GeoSeries) is True
    assert read_gdf["geometry"].crs == "EPSG:4326"
    assert read_gdf["geo2"].values.tolist() == ["POINT (1 1)", "POINT (2 2)", "POINT (3 3)", "POINT (4 4)", "POINT (5 5)"]


def test_read_and_save_file_4():
    data = {
        "A": range(5),
        "B": np.arange(5.0),
        "other_geom": range(5),
        "geo1": ["POINT (0 0)", "POINT (1 1)", "POINT (2 2)", "POINT (3 3)", "POINT (4 4)"],
        "geo2": ["POINT (1 1)", "POINT (2 2)", "POINT (3 3)", "POINT (4 4)", "POINT (5 5)"],
        "geo3": ["POINT (2 2)", "POINT (3 3)", "POINT (4 4)", "POINT (5 5)", "POINT (6 6)"],
    }
    gdf = GeoDataFrame(data, geometries=["geo1", "geo2"], crs=["epsg:4326", "epsg:3857"])
    gdf.to_file(filename="/tmp/test.shp", col="geo1", crs="epsg:3857")
    read_gdf = GeoDataFrame.from_file(filename="/tmp/test.shp", bbox=(0, 0, 1, 1))
    assert isinstance(read_gdf["geometry"], GeoSeries) is True
    assert read_gdf["geometry"].crs == "EPSG:4326"
    assert read_gdf["geo2"].values.tolist() == ["POINT (1 1)", "POINT (2 2)"]


def test_read_and_save_file_5():
    data = {
        "A": range(5),
        "B": np.arange(5.0),
        "other_geom": range(5),
        "geo1": ["POINT (0 0)", "POINT (1 1)", "POINT (2 2)", "POINT (3 3)", "POINT (4 4)"],
        "geo2": ["POINT (1 1)", "POINT (2 2)", "POINT (3 3)", "POINT (4 4)", "POINT (5 5)"],
        "geo3": ["POINT (2 2)", "POINT (3 3)", "POINT (4 4)", "POINT (5 5)", "POINT (6 6)"],
    }
    gdf = GeoDataFrame(data, geometries=["geo1", "geo2"], crs=["epsg:4326", "epsg:3857"])
    gdf.to_file(filename="/tmp/test.shp", col="geo1", crs="epsg:3857")
    read_gdf = GeoDataFrame.from_file(filename="/tmp/test.shp", bbox=(0, 0, 1, 1))
    assert isinstance(read_gdf["geometry"], GeoSeries) is True
    assert read_gdf["geometry"].crs == "EPSG:4326"
    assert read_gdf["geo2"].values.tolist() == ["POINT (1 1)", "POINT (2 2)"]


def test_read_and_save_file_6():
    data = {
        "A": range(5),
        "B": np.arange(5.0),
        "other_geom": range(5),
        "geo1": ["POINT (0 0)", "POINT (1 1)", "POINT (2 2)", "POINT (3 3)", "POINT (4 4)"],
        "geo2": ["POINT (1 1)", "POINT (2 2)", "POINT (3 3)", "POINT (4 4)", "POINT (5 5)"],
        "geo3": ["POINT (2 2)", "POINT (3 3)", "POINT (4 4)", "POINT (5 5)", "POINT (6 6)"],
    }
    gdf = GeoDataFrame(data, geometries=["geo1", "geo2"], crs=["epsg:4326", "epsg:3857"])
    gdf.to_file(filename="/tmp/test.shp", col="geo1", crs="epsg:3857")
    bbox = GeoSeries(["POLYGON ((0 0,1 0,1 1,0 1,0 0))"])
    read_gdf = GeoDataFrame.from_file(filename="/tmp/test.shp", bbox=bbox)
    assert isinstance(read_gdf["geometry"], GeoSeries) is True
<<<<<<< HEAD
    assert read_gdf["geometry"].crs == "EPSG:3857"
    assert read_gdf["geo2"].values.tolist() == ["POINT (1 1)", "POINT (2 2)"]


def test_sjoin():
    s3 = GeoSeries(["POLYGON ((2 1,3 1,3 2,2 2,2 1))", "POLYGON ((-1 1, 1.5 1, 1.5 2, -1 2, -1 1))"])
    d1 = GeoDataFrame({"A": [1, 2], "geo": s3})
    d2 = GeoDataFrame({"A": [3, 4], "geo1": s3})
    rst = arctern.sjoin(d1, d2, "geo", "geo1")
    assert isinstance(rst, GeoDataFrame)
    print(rst)
=======
    assert read_gdf["geometry"].crs == "EPSG:4326"
    assert read_gdf["geo2"].values.tolist() == ["POINT (1 1)", "POINT (2 2)"]
>>>>>>> 6ec01639
<|MERGE_RESOLUTION|>--- conflicted
+++ resolved
@@ -93,9 +93,9 @@
     assert gdf._geometry_column_name == ["geo1", "geo2", "geo3"]
 
 
-def test_merge():
+def test_merge1():
     data1 = {
-        "A": range(5),
+        "B": range(5),
         "B": np.arange(5.0),
         "other_geom": range(5),
         "geometry": ["POINT (0 0)", "POINT (1 1)", "POINT (2 2)", "POINT (3 3)", "POINT (4 4)"],
@@ -110,6 +110,25 @@
     assert isinstance(result, arctern.GeoDataFrame) is True
     assert isinstance(result["geometry"], arctern.GeoSeries) is True
     assert result.geometry.crs == "EPSG:4326"
+
+
+def test_merge2():
+    data1 = {
+        "A": range(5),
+        "B": np.arange(5.0),
+        "other_geom": range(5),
+        "location": ["POINT (0 0)", "POINT (1 1)", "POINT (2 2)", "POINT (3 3)", "POINT (4 4)"],
+    }
+    gdf1 = GeoDataFrame(data1, geometries=["location"], crs=["epsg:4326"])
+    data2 = {
+        "A": range(5),
+        "location": ["POINT (3 0)", "POINT (1 6)", "POINT (2 4)", "POINT (3 4)", "POINT (4 2)"],
+    }
+    gdf2 = GeoDataFrame(data2, geometries=["location"], crs=["epsg:3857"])
+    result = gdf1.merge(gdf2, left_on="A", right_on="A")
+    assert isinstance(result, arctern.GeoDataFrame) is True
+    assert isinstance(result["location_x"], arctern.GeoSeries) is True
+    assert result.location_x.crs == "EPSG:4326"
 
 
 def test_to_json():
@@ -226,8 +245,7 @@
     bbox = GeoSeries(["POLYGON ((0 0,1 0,1 1,0 1,0 0))"])
     read_gdf = GeoDataFrame.from_file(filename="/tmp/test.shp", bbox=bbox)
     assert isinstance(read_gdf["geometry"], GeoSeries) is True
-<<<<<<< HEAD
-    assert read_gdf["geometry"].crs == "EPSG:3857"
+    assert read_gdf["geometry"].crs == "EPSG:4326"
     assert read_gdf["geo2"].values.tolist() == ["POINT (1 1)", "POINT (2 2)"]
 
 
@@ -237,8 +255,4 @@
     d2 = GeoDataFrame({"A": [3, 4], "geo1": s3})
     rst = arctern.sjoin(d1, d2, "geo", "geo1")
     assert isinstance(rst, GeoDataFrame)
-    print(rst)
-=======
-    assert read_gdf["geometry"].crs == "EPSG:4326"
-    assert read_gdf["geo2"].values.tolist() == ["POINT (1 1)", "POINT (2 2)"]
->>>>>>> 6ec01639
+    print(rst)