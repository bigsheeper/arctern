# Copyright (C) 2019-2020 Zilliz. All rights reserved.
#
# Licensed under the Apache License, Version 2.0 (the "License");
# you may not use this file except in compliance with the License.
# You may obtain a copy of the License at
#
#     http://www.apache.org/licenses/LICENSE-2.0
#
# Unless required by applicable law or agreed to in writing, software
# distributed under the License is distributed on an "AS IS" BASIS,
# WITHOUT WARRANTIES OR CONDITIONS OF ANY KIND, either express or implied.
# See the License for the specific language governing permissions and
# limitations under the License.

import arctern
import numpy as np
import pandas
from arctern import GeoDataFrame, GeoSeries



def test_from_geopandas():
    import geopandas
    from shapely.geometry import Point,LineString
    data = {
        "A": range(5),
        "B": np.arange(5.0),
        "other_geom": range(5),
        "geometry": [Point(x, y) for x, y in zip(range(5), range(5))],
        "copy_geo": [Point(x + 1, y + 1) for x, y in zip(range(5), range(5))],
    }
    pdf = geopandas.GeoDataFrame(data, geometry="geometry", crs='epsg:4326')
    assert isinstance(pdf["geometry"], geopandas.GeoSeries)
    gdf = GeoDataFrame.from_geopandas(pdf)
    assert gdf._geometry_column_name == ["geometry", "copy_geo"]
    assert isinstance(gdf['geometry'], arctern.geoseries.GeoSeries) == True
    assert isinstance(gdf['copy_geo'], arctern.geoseries.GeoSeries) == True


def test_from_geoseries():
    data = GeoSeries(["POINT (0 0)", "POINT (1 1)", "POINT (2 2)", "POINT (3 3)", "POINT (4 4)"], crs="epsg:4326")
    gdf = GeoDataFrame(data)
<<<<<<< HEAD
    assert isinstance(gdf[0], GeoSeries) is True
    assert gdf[0].crs == "EPSG:4326"

=======
    print(gdf[0].crs)
    assert isinstance(gdf[0], GeoSeries) == True
>>>>>>> 0f97d7e2


def test_to_geopandas():
    import geopandas
    data = {
        "A": range(5),
        "B": np.arange(5.0),
        "other_geom": range(5),
        "geo1": ["POINT (0 0)", "POINT (1 1)", "POINT (2 2)", "POINT (3 3)", "POINT (4 4)"],
        "geo2": ["POINT (0 0)", "POINT (1 1)", "POINT (2 2)", "POINT (3 3)", "POINT (4 4)"],
    }
    gdf = GeoDataFrame(data, geometries=["geo1", "geo2"], crs=["epsg:4326", "epsg:3857"])
    pdf = gdf.to_geopandas()
    pdf.set_geometry("geo1", inplace=True)
    assert pdf.geometry.name == "geo1"
    assert isinstance(pdf["geo1"], geopandas.GeoSeries)


def test_dissolve():
    data = {
        "A": range(5),
        "B": np.arange(5.0),
        "other_geom": [1, 1, 1, 2, 2],
        "geo1": ["POINT (0 0)", "POINT (1 1)", "POINT (2 2)", "POINT (3 3)", "POINT (4 4)"],
    }
    gdf = GeoDataFrame(data, geometries=["geo1"], crs=["epsg:4326"])
    dissolve_gdf = gdf.disolve(by="other_geom", col="geo1")
    assert dissolve_gdf["geo1"].to_wkt()[1] == "MULTIPOINT (0 0,1 1,2 2)"
    assert dissolve_gdf["geo1"].to_wkt()[2] == "MULTIPOINT (3 3,4 4)"


def test_set_geometry():
    data = {
        "A": range(5),
        "B": np.arange(5.0),
        "other_geom": range(5),
        "geo1": ["POINT (0 0)", "POINT (1 1)", "POINT (2 2)", "POINT (3 3)", "POINT (4 4)"],
        "geo2": ["POINT (1 1)", "POINT (2 2)", "POINT (3 3)", "POINT (4 4)", "POINT (5 5)"],
        "geo3": ["POINT (2 2)", "POINT (3 3)", "POINT (4 4)", "POINT (5 5)", "POINT (6 6)"],
    }
    gdf = GeoDataFrame(data, geometries=["geo1", "geo2"], crs=["epsg:4326", "EPSG:5626"])
    assert isinstance(gdf["geo1"], arctern.GeoSeries)
    assert isinstance(gdf["geo2"], pandas.Series)
    assert isinstance(gdf["geo3"], pandas.Series)
    gdf.set_geometry(col="geo1", crs="epsg:3857", inplace=True)
    gdf.set_geometry(col="geo3", inplace=True)
    assert gdf["geo1"].crs == "EPSG:3857"
    assert gdf["geo2"].crs == "EPSG:5626"
    assert gdf["geo3"].crs is None
    assert gdf._geometry_column_name == ["geo1", "geo2", "geo3"]


def test_merge():
    data1 = {
        "A": range(5),
        "B": np.arange(5.0),
        "other_geom": range(5),
        "geometry": ["POINT (0 0)", "POINT (1 1)", "POINT (2 2)", "POINT (3 3)", "POINT (4 4)"],
    }
    gdf1 = GeoDataFrame(data1, geometries=["geometry"], crs=["epsg:4326"])
    data2 = {
        "A": range(5),
        "location": ["POINT (3 0)", "POINT (1 6)", "POINT (2 4)", "POINT (3 4)", "POINT (4 2)"],
    }
    gdf2 = GeoDataFrame(data2, geometries=["location"], crs=["epsg:4326"])
    result = gdf1.merge(gdf2, left_on="A", right_on="A")
    assert isinstance(result, arctern.GeoDataFrame) == True
    assert isinstance(result["geometry"], arctern.GeoSeries) == True


def test_to_json():
    data = {
        "A": range(1),
        "B": np.arange(1.0),
        "other_geom": range(1),
        "geometry": ["POINT (0 0)"],
    }
    gdf = GeoDataFrame(data, geometries=["geometry"], crs=["epsg:4326"])
    json = gdf.to_json()
    assert json == '{"type": "FeatureCollection", "features": [{"id": "0", "type": "Feature", ' \
                   '"properties": {"A": 0, "B": 0.0, "other_geom": 0},' \
                   '"geometry": "{ \\"type\\": \\"Point\\", \\"coordinates\\": [ 0.0, 0.0 ] }"}]}'<|MERGE_RESOLUTION|>--- conflicted
+++ resolved
@@ -40,14 +40,9 @@
 def test_from_geoseries():
     data = GeoSeries(["POINT (0 0)", "POINT (1 1)", "POINT (2 2)", "POINT (3 3)", "POINT (4 4)"], crs="epsg:4326")
     gdf = GeoDataFrame(data)
-<<<<<<< HEAD
     assert isinstance(gdf[0], GeoSeries) is True
     assert gdf[0].crs == "EPSG:4326"
 
-=======
-    print(gdf[0].crs)
-    assert isinstance(gdf[0], GeoSeries) == True
->>>>>>> 0f97d7e2
 
 
 def test_to_geopandas():
@@ -126,7 +121,87 @@
         "geometry": ["POINT (0 0)"],
     }
     gdf = GeoDataFrame(data, geometries=["geometry"], crs=["epsg:4326"])
-    json = gdf.to_json()
-    assert json == '{"type": "FeatureCollection", "features": [{"id": "0", "type": "Feature", ' \
-                   '"properties": {"A": 0, "B": 0.0, "other_geom": 0},' \
-                   '"geometry": "{ \\"type\\": \\"Point\\", \\"coordinates\\": [ 0.0, 0.0 ] }"}]}'+    json = gdf.to_json(col="geometry")
+    assert json == '{"type": "FeatureCollection", "features": [{"id": "0", "type": "Feature", "properties": {"A": 0, "B": 0.0, "other_geom": 0}, "geometry": {"type": "Point", "coordinates": [0.0, 0.0]}}]}'
+
+
+def test_read_and_save_file_1():
+    data = {
+        "A": range(5),
+        "B": np.arange(5.0),
+        "other_geom": range(5),
+        "geo1": ["POINT (0 0)", "POINT (1 1)", "POINT (2 2)", "POINT (3 3)", "POINT (4 4)"],
+        "geo2": ["POINT (1 1)", "POINT (2 2)", "POINT (3 3)", "POINT (4 4)", "POINT (5 5)"],
+        "geo3": ["POINT (2 2)", "POINT (3 3)", "POINT (4 4)", "POINT (5 5)", "POINT (6 6)"],
+    }
+    gdf = GeoDataFrame(data, geometries=["geo1", "geo2"], crs=["epsg:4326", "espg:3857"])
+    gdf.to_file(filename="/tmp/test.shp", col="geo1")
+    read_gdf = GeoDataFrame.from_file(filename="/tmp/test.shp")
+    assert isinstance(read_gdf["geometry"], GeoSeries) == True
+    assert read_gdf["geometry"].crs == "EPSG:4326"
+    assert read_gdf["geo2"].values.tolist() == ["POINT (1 1)", "POINT (2 2)", "POINT (3 3)", "POINT (4 4)", "POINT (5 5)"]
+
+def test_read_and_save_file_2():
+    data = {
+        "A": range(5),
+        "B": np.arange(5.0),
+        "other_geom": range(5),
+        "geo1": ["POINT (0 0)", "POINT (1 1)", "POINT (2 2)", "POINT (3 3)", "POINT (4 4)"],
+        "geo2": ["POINT (1 1)", "POINT (2 2)", "POINT (3 3)", "POINT (4 4)", "POINT (5 5)"],
+        "geo3": ["POINT (2 2)", "POINT (3 3)", "POINT (4 4)", "POINT (5 5)", "POINT (6 6)"],
+    }
+    gdf = GeoDataFrame(data, geometries=["geo1", "geo2"], crs=["epsg:4326", "espg:3857"])
+    arctern.to_file(gdf,filename="/tmp/test.shp", col="geo1")
+    read_gdf = arctern.read_file(filename="/tmp/test.shp")
+    assert isinstance(read_gdf["geometry"], GeoSeries) == True
+    assert read_gdf["geometry"].crs == "EPSG:4326"
+    assert read_gdf["geo2"].values.tolist() == ["POINT (1 1)", "POINT (2 2)", "POINT (3 3)", "POINT (4 4)", "POINT (5 5)"]
+
+def test_read_and_save_file_3():
+    data = {
+        "A": range(5),
+        "B": np.arange(5.0),
+        "other_geom": range(5),
+        "geo1": ["POINT (0 0)", "POINT (1 1)", "POINT (2 2)", "POINT (3 3)", "POINT (4 4)"],
+        "geo2": ["POINT (1 1)", "POINT (2 2)", "POINT (3 3)", "POINT (4 4)", "POINT (5 5)"],
+        "geo3": ["POINT (2 2)", "POINT (3 3)", "POINT (4 4)", "POINT (5 5)", "POINT (6 6)"],
+    }
+    gdf = GeoDataFrame(data, geometries=["geo1", "geo2"], crs=["epsg:4326", "epsg:3857"])
+    gdf.to_file(filename="/tmp/test.shp", col="geo1", crs="epsg:3857")
+    read_gdf = GeoDataFrame.from_file(filename="/tmp/test.shp")
+    assert isinstance(read_gdf["geometry"], GeoSeries) == True
+    assert read_gdf["geometry"].crs == "EPSG:3857"
+    assert read_gdf["geo2"].values.tolist() == ["POINT (1 1)", "POINT (2 2)", "POINT (3 3)", "POINT (4 4)", "POINT (5 5)"]
+
+def test_read_and_save_file_4():
+    data = {
+        "A": range(5),
+        "B": np.arange(5.0),
+        "other_geom": range(5),
+        "geo1": ["POINT (0 0)", "POINT (1 1)", "POINT (2 2)", "POINT (3 3)", "POINT (4 4)"],
+        "geo2": ["POINT (1 1)", "POINT (2 2)", "POINT (3 3)", "POINT (4 4)", "POINT (5 5)"],
+        "geo3": ["POINT (2 2)", "POINT (3 3)", "POINT (4 4)", "POINT (5 5)", "POINT (6 6)"],
+    }
+    gdf = GeoDataFrame(data, geometries=["geo1", "geo2"], crs=["epsg:4326", "epsg:3857"])
+    gdf.to_file(filename="/tmp/test.shp", col="geo1", crs="epsg:3857")
+    read_gdf = GeoDataFrame.from_file(filename="/tmp/test.shp", bbox=(0, 0, 1, 1))
+    assert isinstance(read_gdf["geometry"], GeoSeries) == True
+    assert read_gdf["geometry"].crs == "EPSG:3857"
+    assert read_gdf["geo2"].values.tolist() == ["POINT (1 1)", "POINT (2 2)"]
+
+def test_read_and_save_file_5():
+    data = {
+        "A": range(5),
+        "B": np.arange(5.0),
+        "other_geom": range(5),
+        "geo1": ["POINT (0 0)", "POINT (1 1)", "POINT (2 2)", "POINT (3 3)", "POINT (4 4)"],
+        "geo2": ["POINT (1 1)", "POINT (2 2)", "POINT (3 3)", "POINT (4 4)", "POINT (5 5)"],
+        "geo3": ["POINT (2 2)", "POINT (3 3)", "POINT (4 4)", "POINT (5 5)", "POINT (6 6)"],
+    }
+    gdf = GeoDataFrame(data, geometries=["geo1", "geo2"], crs=["epsg:4326", "epsg:3857"])
+    gdf.to_file(filename="/tmp/test.shp", col="geo1", crs="epsg:3857")
+    read_gdf = GeoDataFrame.from_file(filename="/tmp/test.shp", bbox=(0, 0, 1, 1))
+    pass
+
+def test_read_and_save_file_6():
+    pass