# Copyright (C) 2019-2020 Zilliz. All rights reserved.
#
# Licensed under the Apache License, Version 2.0 (the "License");
# you may not use this file except in compliance with the License.
# You may obtain a copy of the License at
#
#     http://www.apache.org/licenses/LICENSE-2.0
#
# Unless required by applicable law or agreed to in writing, software
# distributed under the License is distributed on an "AS IS" BASIS,
# WITHOUT WARRANTIES OR CONDITIONS OF ANY KIND, either express or implied.
# See the License for the specific language governing permissions and
# limitations under the License.

import sys
import pandas
import arctern

from arctern.util import save_png, diff_png
from arctern.util.vega import vega_pointmap, vega_heatmap, vega_choroplethmap

map_path = sys.path[0] + "/../../../tests/expected/draw_map/"

<<<<<<< HEAD
def _diffPNG(baseline_png, compared_png, precision=0.0025):
    baseline_info = cv2.imread(baseline_png, cv2.IMREAD_UNCHANGED)
    compared_info = cv2.imread(compared_png, cv2.IMREAD_UNCHANGED)
    baseline_y, baseline_x = baseline_info.shape[0], baseline_info.shape[1]
    baseline_size = baseline_info.size

    compared_y, compared_x = compared_info.shape[0], compared_info.shape[1]
    compared_size = compared_info.size
    if compared_y != baseline_y or compared_x != baseline_x or compared_size != baseline_size:
        return False

    diff_point_num = 0
    for i in range(baseline_y):
        for j in range(baseline_x):
            baseline_rgba = baseline_info[i][j]
            compared_rgba = compared_info[i][j]

            baseline_rgba_len = len(baseline_rgba)
            compared_rgba_len = len(compared_rgba)
            if baseline_rgba_len != compared_rgba_len or baseline_rgba_len != 4:
                return False
            if compared_rgba[3] == baseline_rgba[3] and baseline_rgba[3] == 0:
                continue

            is_point_equal = True
            for k in range(3):
                tmp_diff = abs((int)(compared_rgba[k]) - (int)(baseline_rgba[k]))
                if tmp_diff > 1:
                    is_point_equal = False

            if not is_point_equal:
                diff_point_num += 1

    return ((float)(diff_point_num) / (float)(baseline_size)) <= precision

=======
>>>>>>> 044ffa77
def test_point_map():
    x_data = []
    y_data = []

    # y = 150
    for i in range(100, 200):
        x_data.append(i)
        y_data.append(150)

    # y = x - 50
    for i in range(100, 200):
        x_data.append(i)
        y_data.append(i - 50)

    # y = 50
    for i in range(100, 200):
        x_data.append(i)
        y_data.append(50)

    arr_x = pandas.Series(x_data)
    arr_y = pandas.Series(y_data)

    vega_circle2d = vega_pointmap(1024, 896, [-73.998427, 40.730309, -73.954348, 40.780816], 3, "#2DEF4A", 0.5, "EPSG:43")
    vega_json = vega_circle2d.build()

    curve_z1 = arctern.point_map(arr_x, arr_y, vega_json.encode('utf-8'))
    curve_z2 = arctern.point_map(arr_x, arr_y, vega_json.encode('utf-8'))
    curve_z3 = arctern.point_map(arr_x, arr_y, vega_json.encode('utf-8'))

    baseline_png = map_path + "curve_z.png"
    save_png(curve_z1, map_path + "test_curve_z1.png")
    save_png(curve_z2, map_path + "test_curve_z2.png")
    save_png(curve_z3, map_path + "test_curve_z3.png")

<<<<<<< HEAD
    assert _diffPNG(baseline_png, map_path + "test_curve_z1.png")
    assert _diffPNG(baseline_png, map_path + "test_curve_z2.png")
    assert _diffPNG(baseline_png, map_path + "test_curve_z3.png")
=======
    assert diff_png(baseline_png, map_path + "test_curve_z1.png") == True
    assert diff_png(baseline_png, map_path + "test_curve_z2.png") == True
    assert diff_png(baseline_png, map_path + "test_curve_z3.png") == True
>>>>>>> 044ffa77

def test_heat_map():
    x_data = []
    y_data = []
    c_data = []

    for i in range(0, 5):
        x_data.append(i + 50)
        y_data.append(i + 50)
        c_data.append(i + 50)

    arr_x = pandas.Series(x_data)
    arr_y = pandas.Series(y_data)
    arr_c = pandas.Series(y_data)

    vega_heat_map = vega_heatmap(1024, 896, 10.0, [-73.998427, 40.730309, -73.954348, 40.780816], 'EPSG:4326')
    vega_json = vega_heat_map.build()

    heat_map1 = arctern.heat_map(arr_x, arr_y, arr_c, vega_json.encode('utf-8'))
    heat_map2 = arctern.heat_map(arr_x, arr_y, arr_c, vega_json.encode('utf-8'))
    heat_map3 = arctern.heat_map(arr_x, arr_y, arr_c, vega_json.encode('utf-8'))

    baseline_png = map_path + "heat_map.png"
    save_png(heat_map1, map_path + "test_heat_map1.png")
    save_png(heat_map2, map_path + "test_heat_map2.png")
    save_png(heat_map3, map_path + "test_heat_map3.png")

<<<<<<< HEAD
    assert _diffPNG(baseline_png, map_path + "test_heat_map1.png")
    assert _diffPNG(baseline_png, map_path + "test_heat_map2.png")
    assert _diffPNG(baseline_png, map_path + "test_heat_map3.png")
=======
    assert diff_png(baseline_png, map_path + "test_heat_map1.png", 0.0025) == True
    assert diff_png(baseline_png, map_path + "test_heat_map2.png", 0.0025) == True
    assert diff_png(baseline_png, map_path + "test_heat_map3.png", 0.0025) == True
>>>>>>> 044ffa77

def test_choropleth_map():
    wkt_data = []
    count_data = []

    wkt_data.append("POLYGON (("
      "200 200, "
      "200 300, "
      "300 300, "
      "300 200, "
      "200 200))")
    count_data.append(5.0)

    arr_wkt = pandas.Series(wkt_data)
    arr_count = pandas.Series(count_data)

    vega_choropleth_map = vega_choroplethmap(1900, 1410, [-73.994092, 40.753893, -73.977588, 40.759642], "blue_to_red", [2.5, 5], 1.0, 'EPSG:4326')
    vega_json = vega_choropleth_map.build()

    choropleth_map1 = arctern.choropleth_map(arr_wkt, arr_count, vega_json.encode('utf-8'))
    choropleth_map2 = arctern.choropleth_map(arr_wkt, arr_count, vega_json.encode('utf-8'))
    choropleth_map3 = arctern.choropleth_map(arr_wkt, arr_count, vega_json.encode('utf-8'))

    baseline_png = map_path + "choropleth_map.png"
    save_png(choropleth_map1, map_path + "test_choropleth_map1.png")
    save_png(choropleth_map2, map_path + "test_choropleth_map2.png")
    save_png(choropleth_map3, map_path + "test_choropleth_map3.png")

<<<<<<< HEAD
    assert _diffPNG(baseline_png, map_path + "test_choropleth_map1.png")
    assert _diffPNG(baseline_png, map_path + "test_choropleth_map2.png")
    assert _diffPNG(baseline_png, map_path + "test_choropleth_map3.png")
=======
    assert diff_png(baseline_png, map_path + "test_choropleth_map1.png") == True
    assert diff_png(baseline_png, map_path + "test_choropleth_map2.png") == True
    assert diff_png(baseline_png, map_path + "test_choropleth_map3.png") == True
>>>>>>> 044ffa77
<|MERGE_RESOLUTION|>--- conflicted
+++ resolved
@@ -21,44 +21,6 @@
 
 map_path = sys.path[0] + "/../../../tests/expected/draw_map/"
 
-<<<<<<< HEAD
-def _diffPNG(baseline_png, compared_png, precision=0.0025):
-    baseline_info = cv2.imread(baseline_png, cv2.IMREAD_UNCHANGED)
-    compared_info = cv2.imread(compared_png, cv2.IMREAD_UNCHANGED)
-    baseline_y, baseline_x = baseline_info.shape[0], baseline_info.shape[1]
-    baseline_size = baseline_info.size
-
-    compared_y, compared_x = compared_info.shape[0], compared_info.shape[1]
-    compared_size = compared_info.size
-    if compared_y != baseline_y or compared_x != baseline_x or compared_size != baseline_size:
-        return False
-
-    diff_point_num = 0
-    for i in range(baseline_y):
-        for j in range(baseline_x):
-            baseline_rgba = baseline_info[i][j]
-            compared_rgba = compared_info[i][j]
-
-            baseline_rgba_len = len(baseline_rgba)
-            compared_rgba_len = len(compared_rgba)
-            if baseline_rgba_len != compared_rgba_len or baseline_rgba_len != 4:
-                return False
-            if compared_rgba[3] == baseline_rgba[3] and baseline_rgba[3] == 0:
-                continue
-
-            is_point_equal = True
-            for k in range(3):
-                tmp_diff = abs((int)(compared_rgba[k]) - (int)(baseline_rgba[k]))
-                if tmp_diff > 1:
-                    is_point_equal = False
-
-            if not is_point_equal:
-                diff_point_num += 1
-
-    return ((float)(diff_point_num) / (float)(baseline_size)) <= precision
-
-=======
->>>>>>> 044ffa77
 def test_point_map():
     x_data = []
     y_data = []
@@ -93,15 +55,9 @@
     save_png(curve_z2, map_path + "test_curve_z2.png")
     save_png(curve_z3, map_path + "test_curve_z3.png")
 
-<<<<<<< HEAD
-    assert _diffPNG(baseline_png, map_path + "test_curve_z1.png")
-    assert _diffPNG(baseline_png, map_path + "test_curve_z2.png")
-    assert _diffPNG(baseline_png, map_path + "test_curve_z3.png")
-=======
-    assert diff_png(baseline_png, map_path + "test_curve_z1.png") == True
-    assert diff_png(baseline_png, map_path + "test_curve_z2.png") == True
-    assert diff_png(baseline_png, map_path + "test_curve_z3.png") == True
->>>>>>> 044ffa77
+    assert diff_png(baseline_png, map_path + "test_curve_z1.png")
+    assert diff_png(baseline_png, map_path + "test_curve_z2.png")
+    assert diff_png(baseline_png, map_path + "test_curve_z3.png")
 
 def test_heat_map():
     x_data = []
@@ -129,15 +85,9 @@
     save_png(heat_map2, map_path + "test_heat_map2.png")
     save_png(heat_map3, map_path + "test_heat_map3.png")
 
-<<<<<<< HEAD
-    assert _diffPNG(baseline_png, map_path + "test_heat_map1.png")
-    assert _diffPNG(baseline_png, map_path + "test_heat_map2.png")
-    assert _diffPNG(baseline_png, map_path + "test_heat_map3.png")
-=======
-    assert diff_png(baseline_png, map_path + "test_heat_map1.png", 0.0025) == True
-    assert diff_png(baseline_png, map_path + "test_heat_map2.png", 0.0025) == True
-    assert diff_png(baseline_png, map_path + "test_heat_map3.png", 0.0025) == True
->>>>>>> 044ffa77
+    assert diff_png(baseline_png, map_path + "test_heat_map1.png")
+    assert diff_png(baseline_png, map_path + "test_heat_map2.png")
+    assert diff_png(baseline_png, map_path + "test_heat_map3.png")
 
 def test_choropleth_map():
     wkt_data = []
@@ -166,12 +116,6 @@
     save_png(choropleth_map2, map_path + "test_choropleth_map2.png")
     save_png(choropleth_map3, map_path + "test_choropleth_map3.png")
 
-<<<<<<< HEAD
-    assert _diffPNG(baseline_png, map_path + "test_choropleth_map1.png")
-    assert _diffPNG(baseline_png, map_path + "test_choropleth_map2.png")
-    assert _diffPNG(baseline_png, map_path + "test_choropleth_map3.png")
-=======
-    assert diff_png(baseline_png, map_path + "test_choropleth_map1.png") == True
-    assert diff_png(baseline_png, map_path + "test_choropleth_map2.png") == True
-    assert diff_png(baseline_png, map_path + "test_choropleth_map3.png") == True
->>>>>>> 044ffa77
+    assert diff_png(baseline_png, map_path + "test_choropleth_map1.png")
+    assert diff_png(baseline_png, map_path + "test_choropleth_map2.png")
+    assert diff_png(baseline_png, map_path + "test_choropleth_map3.png")