--- conflicted
+++ resolved
@@ -125,21 +125,6 @@
     vega_choropleth_map = vega_choroplethmap(1900, 1410, [-73.994092, 40.753893, -73.977588, 40.759642], "blue_to_red", [2.5, 5], 1.0, 'EPSG:4326')
     vega_json = vega_choropleth_map.build()
 
-<<<<<<< HEAD
-    choropleth_map1 = arctern.choropleth_map(arr_wkt, arr_count, vega_json.encode('utf-8'))
-    save_png(choropleth_map1, "/tmp/test_choropleth_map1.png")
-=======
     arr_wkb = arctern.wkt2wkb(arr_wkt)
     choropleth_map1 = arctern.choropleth_map(arr_wkb, arr_count, vega_json.encode('utf-8'))
-    choropleth_map2 = arctern.choropleth_map(arr_wkb, arr_count, vega_json.encode('utf-8'))
-    choropleth_map3 = arctern.choropleth_map(arr_wkb, arr_count, vega_json.encode('utf-8'))
-
-    baseline_png = map_path + "choropleth_map.png"
-    save_png(choropleth_map1, map_path + "test_choropleth_map1.png")
-    save_png(choropleth_map2, map_path + "test_choropleth_map2.png")
-    save_png(choropleth_map3, map_path + "test_choropleth_map3.png")
-
-    assert diff_png(baseline_png, map_path + "test_choropleth_map1.png")
-    assert diff_png(baseline_png, map_path + "test_choropleth_map2.png")
-    assert diff_png(baseline_png, map_path + "test_choropleth_map3.png")
->>>>>>> dda7d4c9
+    save_png(choropleth_map1, "/tmp/test_choropleth_map1.png")