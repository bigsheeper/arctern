import pyarrow
import zilliz_gis
import pandas
import numpy

<<<<<<< HEAD
bool_arr = zilliz_gis_core.ST_IsValid(pyarrow.array(pandas.Series(["POINT (1.3 2.6)","POINT (2.6 4.7)"])))
assert bool_arr[0] == 1
assert bool_arr[1] == 1

geometries = zilliz_gis_core.ST_PrecisionReduce(pyarrow.array(pandas.Series(["POINT (1.333 2.666)","POINT (2.655 4.447)"])),3)

assert geometries[0] == "POINT (1.33 2.67)"
assert geometries[1] == "POINT (2.65 4.45)"

geometries = zilliz_gis_core.ST_Intersection(pyarrow.array(pandas.Series(["POLYGON ((1 1,1 2,2 2,2 1,1 1))"])),pyarrow.array(pandas.Series(["POLYGON ((2 1,3 1,3 2,2 2,2 1))"])))

assert geometries[0] == "LINESTRING (2 2,2 1)"

geometries = zilliz_gis_core.ST_Equals(pyarrow.array(pandas.Series(["POLYGON ((1 1,1 2,2 2,2 1,1 1))","POLYGON ((1 1,1 2,2 2,2 1,1 1))"])),pyarrow.array(pandas.Series(["POLYGON ((1 1,1 2,2 2,2 1,1 1))","POLYGON ((2 1,3 1,3 2,2 2,2 1))"])))

assert geometries[0] == 1
assert geometries[1] == 0

geometries = zilliz_gis_core.ST_Touches(pyarrow.array(pandas.Series(["POLYGON ((1 1,1 2,2 2,2 1,1 1))","POLYGON ((1 1,1 2,2 2,2 1,1 1))"])),pyarrow.array(pandas.Series(["POLYGON ((1 1,1 2,2 2,2 1,1 1))","POLYGON ((2 1,3 1,3 2,2 2,2 1))"])))

assert geometries[0] == 0
assert geometries[1] == 1

geometries = zilliz_gis_core.ST_Overlaps(pyarrow.array(pandas.Series(["POLYGON ((1 1,1 2,2 2,2 1,1 1))","POLYGON ((1 1,1 2,2 2,2 1,1 1))"])),pyarrow.array(pandas.Series(["POLYGON ((1 1,1 2,2 2,2 1,1 1))","POLYGON ((2 1,3 1,3 2,2 2,2 1))"])))

assert geometries[0] == 0
assert geometries[1] == 0

geometries = zilliz_gis_core.ST_Crosses(pyarrow.array(pandas.Series(["POLYGON ((1 1,1 2,2 2,2 1,1 1))","POLYGON ((1 1,1 2,2 2,2 1,1 1))"])),pyarrow.array(pandas.Series(["POLYGON ((1 1,1 2,2 2,2 1,1 1))","POLYGON ((2 1,3 1,3 2,2 2,2 1))"])))

assert geometries[0] == 0
assert geometries[1] == 0

geometries = zilliz_gis_core.ST_IsSimple(pyarrow.array(pandas.Series(["POLYGON ((1 1,1 2,2 2,2 1,1 1))","POLYGON ((1 1,1 2,2 2,2 1,1 1))"])))

assert geometries[0] == 1
assert geometries[1] == 1

geometries = zilliz_gis_core.ST_GeometryType(pyarrow.array(pandas.Series(["POLYGON ((1 1,1 2,2 2,2 1,1 1))","POLYGON ((1 1,1 2,2 2,2 1,1 1))"])))

assert geometries[0] == "POLYGON"
assert geometries[1] == "POLYGON"


geometries = zilliz_gis_core.ST_MakeValid(pyarrow.array(pandas.Series(["POLYGON ((2 1,3 1,3 2,2 2,2 8,2 1))"])))

geometries[0] == "GEOMETRYCOLLECTION (POLYGON ((2 2,3 2,3 1,2 1,2 2)),LINESTRING (2 2,2 8))"


geometries = zilliz_gis_core.ST_SimplifyPreserveTopology(pyarrow.array(pandas.Series(["POLYGON ((1 1,1 2,2 2,2 1,1 1))","POLYGON ((1 1,1 2,2 2,2 1,1 1))"])),10000)

geometries[0] == "POLYGON ((1 1,1 2,2 2,2 1,1 1))"
=======
string_ptr=zilliz_gis.ST_Point(pyarrow.array(pandas.Series([1.3,2.5])),pyarrow.array(pandas.Series([3.8,4.9])))
assert len(string_ptr) == 2
assert string_ptr[0] == "POINT (1.3 3.8)"
assert string_ptr[1] == "POINT (2.5 4.9)"
>>>>>>> f395151f
<|MERGE_RESOLUTION|>--- conflicted
+++ resolved
@@ -3,7 +3,6 @@
 import pandas
 import numpy
 
-<<<<<<< HEAD
 bool_arr = zilliz_gis_core.ST_IsValid(pyarrow.array(pandas.Series(["POINT (1.3 2.6)","POINT (2.6 4.7)"])))
 assert bool_arr[0] == 1
 assert bool_arr[1] == 1
@@ -56,9 +55,7 @@
 geometries = zilliz_gis_core.ST_SimplifyPreserveTopology(pyarrow.array(pandas.Series(["POLYGON ((1 1,1 2,2 2,2 1,1 1))","POLYGON ((1 1,1 2,2 2,2 1,1 1))"])),10000)
 
 geometries[0] == "POLYGON ((1 1,1 2,2 2,2 1,1 1))"
-=======
 string_ptr=zilliz_gis.ST_Point(pyarrow.array(pandas.Series([1.3,2.5])),pyarrow.array(pandas.Series([3.8,4.9])))
 assert len(string_ptr) == 2
 assert string_ptr[0] == "POINT (1.3 3.8)"
-assert string_ptr[1] == "POINT (2.5 4.9)"
->>>>>>> f395151f
+assert string_ptr[1] == "POINT (2.5 4.9)"